[tox]
envlist = style, py39, coverage

[gh-actions]
python =
    3.9: style, py39, coverage

[testenv]
deps =
    ipdb
    pytest
    geopandas
    netCDF4
    pyorbital
    pyspectral
    pyhdf
    diskcache

passenv = 
    PYTHONPATH

commands =
    pytest tests {posargs} 

[testenv:style]
skip_install = True
usedevelop = False
deps = flake8 
       flake8-import-order
       flake8-black
commands = flake8 setup.py tests/ stratopy/ {posargs}

[testenv:coverage]
deps =
    {[testenv]deps}
    coverage
    pytest-cov
<<<<<<< HEAD
    geopandas
    pyhdf
    diskcache
=======
>>>>>>> 76a58ad3
commands =
    - coverage erase
    - pytest -q tests --cov=stratopy --cov-append --cov-report=
    coverage report --fail-under=40 -m<|MERGE_RESOLUTION|>--- conflicted
+++ resolved
@@ -35,12 +35,6 @@
     {[testenv]deps}
     coverage
     pytest-cov
-<<<<<<< HEAD
-    geopandas
-    pyhdf
-    diskcache
-=======
->>>>>>> 76a58ad3
 commands =
     - coverage erase
     - pytest -q tests --cov=stratopy --cov-append --cov-report=
