import xarray as xa

from . import base


def _with_chanel_parser(ptype, mode, channel, dtime):
    """Returns the name of the product as a string,
    if the product has channels (ABI) to chose.

    Parameters:
    -----------
    ptype: str
        Product type hjj(available list in .....)
    mode: int
        Aquisition mode of ABI sensor
    channel: int
        Channel of ABI
    dtime: datetiem object
        Date and time in UTC

    Returns:
    --------
    parsed: str
        Full name of the file

    """
    # OR_ABI-L2-CMIPF-M3C03_G16_s20190021800
    pdate = dtime.strftime("%Y%j%H%M")
    parsed = f"OR_ABI-{ptype}-M{mode}C{channel:02d}_G16_s{pdate}*"
    return parsed


<<<<<<< HEAD
def _whithout_chanel(ptype, mode, channel, dtime):
=======
def _whithout_chanel_parser(ptype, mode, chanel, dtime):
>>>>>>> 30faa5ed
    """Returns the name of the product as a string,
    if the product does not have channels (ABI) to choose.

    Parameters:
    -----------
    ptype: str
        Product type (available list in .....)
    mode: int
        Aquisition mode of ABI sensor
    channel: int
        Channel of ABI
    dtime: datetiem object
        Date and time in UTC

    Returns:
    --------
    parsed: str
        Full name of the file

    """

    # OR_ABI-L2-MCMIPF-M6_G16_s20190021800
    pdate = dtime.strftime("%Y%j%H%M")
    parsed = f"OR_ABI-{ptype}-M{mode}_G16_s{pdate}*"
    return parsed


class GOES16(base.S3Mixin, base.ConnectorABC):
    """
    Attributes
    ----------
    product_type: str
        Type of product to be downloaded
    channel: int
        ABI channel (not always available)
    mode: int
        Aquisition mode of the sensor
    """

    _PRODUCT_TYPES_PARSERS = {
        "L1b-RadF": _with_chanel_parser,
        "L2-CMIPF": _with_chanel_parser,
        "L2-MCMIPF": _whithout_chanel_parser,
        "L2-ACHTF": _whithout_chanel_parser,
    }

    PRODUCT_TYPES = tuple(_PRODUCT_TYPES_PARSERS)

    _MODES = (1, 2, 3, 4, 5, 6)

    def __init__(self, product_type, channel=3, mode=6):
        # NOTA: POR ahora solo trabajamos con el sensor ABI
        # y con imagenes full disk, por eso son todos F

        if product_type not in self.PRODUCT_TYPES:
            raise ValueError(
                "Invalid product type. "
                f"Expected one of: {self.PRODUCT_TYPES}. "
                f"Found {product_type!r}"
            )
        if mode not in self._MODES:
            raise ValueError()

        self.mode = mode
        self.product_type = product_type
        self.channel = channel
        self._ptype_parser = self._PRODUCT_TYPES_PARSERS[product_type]

    def __repr__(self):
        return f"GOES16 object. {self.product_type} "

    def get_endpoint(self):
        """ "Gets the URL direction where all the GOES16
        files are stored. Returns the URL as str.

        """
        return "/".join(["s3:/", "noaa-goes16", self.product_type])

    def _makequery(self, endpoint, dt):
        date_dir = dt.strftime("%Y/%j/%H")
        file_glob = self._ptype_parser(
            ptype=self.product_type,
            mode=self.mode,
            chanel=self.channel,
            dtime=dt,
        )
        query = "/".join([endpoint, date_dir, file_glob])
        return query

    def _parse_result(self, result):
        xarr = xa.open_dataset(result, engine="h5netcdf")
        return xarr<|MERGE_RESOLUTION|>--- conflicted
+++ resolved
@@ -30,11 +30,7 @@
     return parsed
 
 
-<<<<<<< HEAD
-def _whithout_chanel(ptype, mode, channel, dtime):
-=======
 def _whithout_chanel_parser(ptype, mode, chanel, dtime):
->>>>>>> 30faa5ed
     """Returns the name of the product as a string,
     if the product does not have channels (ABI) to choose.
 
