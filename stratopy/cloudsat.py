import datetime
import os

import geopandas as gpd

import numpy as np

import pandas as pd

from pyhdf.HDF import HC, HDF
from pyhdf.SD import SD
from pyhdf.VS import VS

# type: ignore


def read_hdf(path, layer="CloudLayerType", convert=True):
    """
    Read a hdf file

    Args:
        path (str): string of path file
        layer (str, optional): select any layer of the
        hdf file. Defaults to 'CloudLayerType'.

    Returns:
        dataframe: contain Latitude, Longitude and 10 layers
                   separated in columns.
    """
<<<<<<< HEAD

    hdf_file = HDF(path, HC.READ)
    vs = VS(hdf_file)

    vd_lat = vs.attach("Latitude", write=0)
    lat = np.array(vd_lat[:]).flatten()
    vd_lat.detach

    vd_lon = vs.attach("Longitude", write=0)
    lon = np.array(vd_lon[:]).flatten()
    vd_lon.detach

    vs.end()

    # Read sd data
    file = SD(path)
    cld_layertype = file.select(layer)[:]
    layers_df = pd.DataFrame(
        {
            "Latitude": lat,
            "Longitude": lon,
            "capa0": cld_layertype[:, 0],
            "capa1": cld_layertype[:, 1],
            "capa2": cld_layertype[:, 2],
            "capa3": cld_layertype[:, 3],
            "capa4": cld_layertype[:, 4],
            "capa5": cld_layertype[:, 5],
            "capa6": cld_layertype[:, 6],
            "capa7": cld_layertype[:, 7],
            "capa8": cld_layertype[:, 8],
            "capa9": cld_layertype[:, 9],
        }
    )
=======
    try:
        hdf_file = HDF(path, HC.READ)
        vs = VS(hdf_file)
        vd_lat = vs.attach("Latitude", write=0)
        lat = np.array(vd_lat[:]).flatten()
        vd_lat.detach
        vd_lon = vs.attach("Longitude", write=0)
        lon = np.array(vd_lon[:]).flatten()
        vd_lon.detach
    except Exception as e:
        raise e
    else:
        # Read sd data
        file_path = SD(path)
        cld_layertype = file_path.select(layer)[:]
        layers_df = pd.DataFrame(data=np.c_[lon, lat, cld_layertype])
        layers_df.columns = ["Longitude", "Latitude"] + [
            f"capa_{i}" for i in range(10)
        ]
    finally:
        vs.end()
>>>>>>> 96becb1a
    if convert:
        return convert_coordinates(layers_df)
    return layers_df


def convert_coordinates(df, layers_df=None, projection=None):
    """
    Parameters
    ----------
    layers_df: pandas DataFrame
    projection: str
        the reprojection that the user desires
        Default: geostationary, GOES-R
    """
    if projection is None:
        projection = """+proj=geos +h=35786023.0 +lon_0=-75.0
            +x_0=0 +y_0=0 +ellps=GRS80 +units=m +no_defs +sweep=x"""

    if layers_df is None:
        layers_df = df

    geo_df = gpd.GeoDataFrame(
        layers_df,
        geometry=gpd.points_from_xy(layers_df.Longitude, layers_df.Latitude),
    )
    geo_df.crs = "EPSG:4326"
    # EPSG 4326 corresponds to coordinates in latitude and longitude
    # Reprojecting into GOES16 geostationary projection
    geodf_to_proj = geo_df.to_crs(projection)
    return geodf_to_proj


class CloudClass:
    """[summary]"""

    def __init__(self, hdf_path):
        """
        doc
        """
        self.path = hdf_path
        self.hdf_file = read_hdf(hdf_path)
        self.file_name = os.path.split(self.path)[-1]
        self.date = self.file_name.split("_")[0]
        self.hour_utc = self.date[7:9]

    @property
    def day_night_(self):
        date_time = datetime.datetime.strptime(self.date, "%Y%j%H%M%S")
        desc = (
            "Start collect: " f"{date_time.strftime('%Y %B %d Time %H:%M:%S')}"
        )
        if int(self.hour_utc) > 10:

            return desc + " day"
        else:
            return desc + " night"

    def __repr__(self) -> (str):
        """repr(x) <=> x.__repr__()."""
        with pd.option_context("display.show_dimensions", False):
            df_body = repr(self.hdf_file).splitlines()
        df_dim = list(self.hdf_file.shape)
        sdf_dim = f"{df_dim[0]} rows x {df_dim[1]} columns"
        footer = f"\nCloudSatDataFrame - {sdf_dim}"
        cloudsat_cldcls_repr = "\n".join(df_body + [footer])
        return cloudsat_cldcls_repr

    def __repr_html__(self) -> str:
        ad_id = id(self)

        with pd.option_context("display.show_dimensions", False):
            df_html = self.hdf_file.__repr_html__()
        rows = f"{self.hdf_file.shape[0]} rows"
        columns = f"{self.hdf_file.shape[1]} columns"

        footer = f"CloudSatDataFrame - {rows} x {columns}"

        parts = [
            f'<div class="stratopy-data-container" id={ad_id}>',
            df_html,
            footer,
            "</div>",
        ]
        html = "".join(parts)
        return html

    def cut(self, area=None):
        """
        Parameters:
            area = [lat_0, lat_1, lon_0, lon_1]
            where:
                lat_0, latitude of minimal position
                lat_1, latitude of maximal position
                lon_0, longitude of minimal position
                lon_1, longitude of maximal position
            Default:
                the cut will be south hemisphere
        """
        df = self.hdf_file
        if not area:
            cld_layertype = df[df.Latitude < 0]
        elif len(area) == 4:
            latitude_min = area[0]
            latitude_max = area[1]
            longitude_min = area[2]
            longitude_max = area[3]
            cld_layertype = df[
                df["Latitude"].between(latitude_min, latitude_max)
            ]
            cld_layertype = cld_layertype[
                cld_layertype["Longitude"].between(
                    longitude_min, longitude_max
                )
            ]
        else:
            raise TypeError(
                "Spected list. "
                "For example:\n"
                "[lat_min, lat_max, lon_min, lon_max]"
            )

        return cld_layertype


# # cdf = stpy.read_goes(....)
# # sdf = stpy.read_csat(...)

# # stpy.merge(sdf, cdf)

# # df = stpy.StratropyDataframe(goes=gds, cloudsat=cdf, ...)

# # def repr(...):
# #     '''Deberia retornar algunas cosas que queremos,
# #     - cantidad de datos
# #     - satelites
# #     - ....
# #     '''<|MERGE_RESOLUTION|>--- conflicted
+++ resolved
@@ -1,9 +1,18 @@
-import datetime
+import getpass
+import io
 import os
+import pathlib
+import tempfile
+from ftplib import FTP
+
+import attr
+
+from diskcache import Cache
 
 import geopandas as gpd
 
 import numpy as np
+
 
 import pandas as pd
 
@@ -12,9 +21,13 @@
 from pyhdf.VS import VS
 
 # type: ignore
-
-
-def read_hdf(path, layer="CloudLayerType", convert=True):
+# type: ignore
+DEFAULT_CACHE_PATH = pathlib.Path(
+    os.path.expanduser(os.path.join("~", "stratopy_cache"))
+)
+
+
+def read_hdf(path, layer="CloudLayerType", convert=False):
     """
     Read a hdf file
 
@@ -27,41 +40,6 @@
         dataframe: contain Latitude, Longitude and 10 layers
                    separated in columns.
     """
-<<<<<<< HEAD
-
-    hdf_file = HDF(path, HC.READ)
-    vs = VS(hdf_file)
-
-    vd_lat = vs.attach("Latitude", write=0)
-    lat = np.array(vd_lat[:]).flatten()
-    vd_lat.detach
-
-    vd_lon = vs.attach("Longitude", write=0)
-    lon = np.array(vd_lon[:]).flatten()
-    vd_lon.detach
-
-    vs.end()
-
-    # Read sd data
-    file = SD(path)
-    cld_layertype = file.select(layer)[:]
-    layers_df = pd.DataFrame(
-        {
-            "Latitude": lat,
-            "Longitude": lon,
-            "capa0": cld_layertype[:, 0],
-            "capa1": cld_layertype[:, 1],
-            "capa2": cld_layertype[:, 2],
-            "capa3": cld_layertype[:, 3],
-            "capa4": cld_layertype[:, 4],
-            "capa5": cld_layertype[:, 5],
-            "capa6": cld_layertype[:, 6],
-            "capa7": cld_layertype[:, 7],
-            "capa8": cld_layertype[:, 8],
-            "capa9": cld_layertype[:, 9],
-        }
-    )
-=======
     try:
         hdf_file = HDF(path, HC.READ)
         vs = VS(hdf_file)
@@ -77,19 +55,18 @@
         # Read sd data
         file_path = SD(path)
         cld_layertype = file_path.select(layer)[:]
-        layers_df = pd.DataFrame(data=np.c_[lon, lat, cld_layertype])
-        layers_df.columns = ["Longitude", "Latitude"] + [
-            f"capa_{i}" for i in range(10)
-        ]
+        layers_df = {"Longitude": lon, "Latitude": lat}
+        for i, v in enumerate(np.transpose(cld_layertype)):
+            layers_df[f"capa_{i}"] = v
+        cld_df = CloudDataFrame(layers_df)
     finally:
         vs.end()
->>>>>>> 96becb1a
     if convert:
-        return convert_coordinates(layers_df)
-    return layers_df
-
-
-def convert_coordinates(df, layers_df=None, projection=None):
+        return convert_coordinates(cld_df)
+    return cld_df
+
+
+def convert_coordinates(hdf_df, projection=None):
     """
     Parameters
     ----------
@@ -102,12 +79,9 @@
         projection = """+proj=geos +h=35786023.0 +lon_0=-75.0
             +x_0=0 +y_0=0 +ellps=GRS80 +units=m +no_defs +sweep=x"""
 
-    if layers_df is None:
-        layers_df = df
-
     geo_df = gpd.GeoDataFrame(
-        layers_df,
-        geometry=gpd.points_from_xy(layers_df.Longitude, layers_df.Latitude),
+        hdf_df,
+        geometry=gpd.points_from_xy(hdf_df["Longitude"], hdf_df["Latitude"]),
     )
     geo_df.crs = "EPSG:4326"
     # EPSG 4326 corresponds to coordinates in latitude and longitude
@@ -116,36 +90,30 @@
     return geodf_to_proj
 
 
-class CloudClass:
+@attr.s(frozen=True, repr=False)
+class CloudDataFrame:
     """[summary]"""
 
-    def __init__(self, hdf_path):
-        """
-        doc
-        """
-        self.path = hdf_path
-        self.hdf_file = read_hdf(hdf_path)
-        self.file_name = os.path.split(self.path)[-1]
-        self.date = self.file_name.split("_")[0]
-        self.hour_utc = self.date[7:9]
-
-    @property
-    def day_night_(self):
-        date_time = datetime.datetime.strptime(self.date, "%Y%j%H%M%S")
-        desc = (
-            "Start collect: " f"{date_time.strftime('%Y %B %d Time %H:%M:%S')}"
-        )
-        if int(self.hour_utc) > 10:
-
-            return desc + " day"
-        else:
-            return desc + " night"
+    cld_df = attr.ib(
+        validator=attr.validators.instance_of(pd.DataFrame),
+        converter=pd.DataFrame,
+    )
+
+    def __getitem__(self, slice):
+        sliced = self.cld_df.__getitem__(slice)
+        return CloudDataFrame(cld_df=sliced)
+
+    def __dir__(self):
+        return super().__dir__() + dir(self.cld_df)
+
+    def __getattr__(self, a):
+        return getattr(self.cld_df, a)
 
     def __repr__(self) -> (str):
         """repr(x) <=> x.__repr__()."""
         with pd.option_context("display.show_dimensions", False):
-            df_body = repr(self.hdf_file).splitlines()
-        df_dim = list(self.hdf_file.shape)
+            df_body = repr(self.cld_df).splitlines()
+        df_dim = list(self.cld_df.shape)
         sdf_dim = f"{df_dim[0]} rows x {df_dim[1]} columns"
         footer = f"\nCloudSatDataFrame - {sdf_dim}"
         cloudsat_cldcls_repr = "\n".join(df_body + [footer])
@@ -155,9 +123,9 @@
         ad_id = id(self)
 
         with pd.option_context("display.show_dimensions", False):
-            df_html = self.hdf_file.__repr_html__()
-        rows = f"{self.hdf_file.shape[0]} rows"
-        columns = f"{self.hdf_file.shape[1]} columns"
+            df_html = self.cld_df.__repr_html__()
+        rows = f"{self.cld_df.shape[0]} rows"
+        columns = f"{self.cld_df.shape[1]} columns"
 
         footer = f"CloudSatDataFrame - {rows} x {columns}"
 
@@ -182,7 +150,7 @@
             Default:
                 the cut will be south hemisphere
         """
-        df = self.hdf_file
+        df = self.cld_df
         if not area:
             cld_layertype = df[df.Latitude < 0]
         elif len(area) == 4:
@@ -208,16 +176,48 @@
         return cld_layertype
 
 
-# # cdf = stpy.read_goes(....)
-# # sdf = stpy.read_csat(...)
-
-# # stpy.merge(sdf, cdf)
-
-# # df = stpy.StratropyDataframe(goes=gds, cloudsat=cdf, ...)
-
-# # def repr(...):
-# #     '''Deberia retornar algunas cosas que queremos,
-# #     - cantidad de datos
-# #     - satelites
-# #     - ....
-# #     '''+def fetch_cloudsat(dirname, path=DEFAULT_CACHE_PATH):
+    """Fetch files of a certain date from cloudsat server and
+    stores in a local cache.
+    """
+    cache = Cache(path)
+
+    # Transform dirname into cache id
+    id_ = os.path.split(dirname)[-1]
+    # namevals = file_name.split("_")
+
+    # date = namevals[0]
+    # release = namevals[5] + '_' + namevals[6]
+    # product = namevals[3]
+
+    # str_date = datetime.date(*date).strftime("%Y/%j")
+    # id_ = f"{product}_{release}_{date}"
+
+    # Search in local cache
+    cache.expire()
+    # result = cache.get(id_)
+    result = cache.get(id_, retry=True)
+
+    if result is None:
+
+        ftp = FTP()
+        ftp.connect(host="ftp.cloudsat.cira.colostate.edu")
+        user = input("login user name:")
+        passwd = getpass.getpass(prompt="login password: ")
+        ftp.login(user, passwd)
+
+        buffer_file = io.BytesIO()
+        ftp.retrbinary(f"RETR {dirname}", buffer_file.write)
+        result = buffer_file.getvalue()
+
+        cache.set(id_, result, tag="stratopy-cloudsat")
+
+    with tempfile.TemporaryDirectory() as tmpdirname:
+        fname = os.path.join(tmpdirname, id_)
+
+        with open(fname, "wb") as fp:
+            fp.write(result)
+
+        df = CloudDataFrame(fname)
+
+    return df