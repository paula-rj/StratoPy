--- conflicted
+++ resolved
@@ -1,4 +1,3 @@
-<<<<<<< HEAD
 import io
 import os
 import pathlib
@@ -10,8 +9,6 @@
 from diskcache import Cache
 from diskcache.core import ENOVAL
 
-=======
->>>>>>> 314b3d8f
 import geopandas as gpd
 
 import numpy as np
@@ -22,14 +19,10 @@
 from pyhdf.SD import SD
 from pyhdf.VS import VS
 
-<<<<<<< HEAD
 # type: ignore
 DEFAULT_CACHE_PATH = pathlib.Path(
     os.path.expanduser(os.path.join("~", "stratopy_cache"))
 )
-=======
-from stratopy.core import StratoFrame
->>>>>>> 314b3d8f
 
 
 def read_hdf(path, layer="CloudLayerType"):
@@ -165,15 +158,10 @@
 
         """
 
-<<<<<<< HEAD
         projection = (
             "+proj=geos +h=35786023.0 +lon_0=-75.0 "
             "+x_0=0 +y_0=0 +ellps=GRS80 +units=m +no_defs +sweep=x"
         )
-=======
-        projection = """+proj=geos +h=35786023.0 +lon_0=-75.0
-                +x_0=0 +y_0=0 +ellps=GRS80 +units=m +no_defs +sweep=x"""
->>>>>>> 314b3d8f
 
         geo_df = gpd.GeoDataFrame(
             self._df.values,
@@ -188,44 +176,4 @@
 
         # Reprojecting into GOES16 geostationary projection
         geodf_to_proj = geo_df.to_crs(projection)
-<<<<<<< HEAD
-        return CloudSatFrame(geodf_to_proj)
-
-
-def fetch_cloudsat(dirname, user, passwd, path=DEFAULT_CACHE_PATH):
-    """Fetch files of a certain date from cloudsat server and
-    stores in a local cache.
-    """
-    cache = Cache(path)
-
-    # Transform dirname into cache id
-    id_ = os.path.split(dirname)[-1]
-
-    # Search in local cache
-    cache.expire()
-    result = cache.get(id_, default=ENOVAL, retry=True)
-
-    if result is ENOVAL:
-
-        ftp = FTP()
-        ftp.connect(host="ftp.cloudsat.cira.colostate.edu")
-        ftp.login(user, passwd)
-
-        buffer_file = io.BytesIO()
-        ftp.retrbinary(f"RETR {dirname}", buffer_file.write)
-        result = buffer_file.getvalue()
-
-        cache.set(id_, result, tag="stratopy-cloudsat")
-
-    with tempfile.TemporaryDirectory() as tmpdirname:
-        fname = os.path.join(tmpdirname, id_)
-
-        with open(fname, "wb") as fp:
-            fp.write(result)
-
-        df = CloudSatFrame(fname)
-
-    return df
-=======
-        return CloudSat(geodf_to_proj)
->>>>>>> 314b3d8f
+        return CloudSatFrame(geodf_to_proj)