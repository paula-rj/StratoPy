--- conflicted
+++ resolved
@@ -1,12 +1,4 @@
 import datetime
-<<<<<<< HEAD
-import getpass
-import io
-import os
-import pathlib
-from ftplib import FTP, error_perm
-=======
->>>>>>> c7245e43
 
 from diskcache import Cache
 
@@ -22,16 +14,7 @@
 from pyhdf.SD import SD
 from pyhdf.VS import VS
 
-<<<<<<< HEAD
-from . import core
-
-
-DEFAULT_CACHE_PATH = pathlib.Path(
-    os.path.expanduser(os.path.join("~", "stratopy_cache"))
-)
-=======
 # type: ignore
->>>>>>> c7245e43
 
 
 def read_hdf(path, layer="CloudLayerType"):
@@ -105,12 +88,8 @@
         self.date = self.file_name.split("_")[0]
         self.hour_utc = self.date[7:9]
 
-<<<<<<< HEAD
-    def day_night(self):
-=======
     @property
     def day_night_(self):
->>>>>>> c7245e43
         if int(self.hour_utc) > 10:
             return "day"
         else:
@@ -124,19 +103,6 @@
         )
         return rep
 
-<<<<<<< HEAD
-    def cut(self, sur=True):
-        # la idea es que recorte la pasada segun
-        #  elija el usuario
-        # quizas habria que ponerla junto con read?
-        # como está ahora lo que hace es cortarla en
-        # sudamérica si sur=True
-        # Otra idea: ver si puede cortar donde es de dia
-        #  y donde es de noche
-        # Aun faltan ajustar las latitudes y longitudes deseadass
-        df = read_hdf(self.path)
-        if sur:
-=======
     def read_hdf(self):
         readHDF = read_hdf(self.path)
         return readHDF
@@ -155,7 +121,6 @@
         """
         df = self.convert_coordinates()
         if not area:
->>>>>>> c7245e43
             cld_layertype = df[df.Latitude < 0]
         elif len(area) == 4:
             latitude_min = area[0]
@@ -204,125 +169,6 @@
         geo_df.crs = 'cyl' #"EPSG:4326"
         # EPSG 4326 corresponds to coordinates in latitude and longitude
         # Reprojecting into GOES16 geostationary projection
-<<<<<<< HEAD
-        # geodf_GOESproj = geo_df.to_crs(projection)
-        return geo_df
-
-
-class FtpCloudsat:
-    def __init__(self, file=None, server="ftp.cloudsat.cira.colostate.edu"):
-        """Established FTP connection to Cloudsat server"""
-
-        user_name = input("login user name:")
-        pwd = getpass.getpass(prompt="login password: ")
-        self.ftp = FTP(server)
-        self.ftp.login(user_name, pwd)
-
-        if file is not None:
-            if ".hdf" in file:
-                hdf = file.split("/")[-1]
-                folder = file[: -len(hdf)]
-                self.cd(folder)
-                self.download(hdf)
-            else:
-                print("not an .hdf file. Please navigate to file")
-        else:
-            pass
-
-    @property
-    def ls(self):
-        """List current directory files"""
-        return self.ftp.dir()
-
-    def cd(self, dir):
-        """Allows to navigate in ftp host to file"""
-        self.ftp.cwd(dir)
-        return self.ftp.dir()
-
-    def download(self, file):
-        """Downloads specific file"""
-        print("Starting download")
-        downloaded = self.ftp.retrbinary(
-            f"RETR {file}", open(file, "wb").write
-        )
-        print("Finished download")
-        return downloaded
-
-    def quit(self):
-        """Close connection with the server"""
-        print("Closing connection with the server")
-        self.ftp.quit()
-        print("Connection closed")
-        return None
-
-    def explore(self, date, product="2B-CLDCLASS", release="P1_R05"):
-        """Access product directory and show files of a desire date.
-        Parameters
-        ----------
-        date: ``int tuple``
-            Tuple that contains date of observation in format (YYYY, MM, DD).
-        product: ``str``, optional (defalult='2B-CLDCLASS')
-            Cloudsat product.
-        release: ``str``, optional (defalult='P1_R05')
-            Cloudsat product version.
-
-        Returns
-        -------
-        dirname: ``str``
-            String containing the directory address of the input product
-            and date.
-        """
-        str_date = datetime.date(*date).strftime("%Y/%j")
-        dirname = f"{product}.{release}/{str_date}/"
-
-        try:
-            self.ftp.cwd(dirname)
-            return self.ftp.dir()
-        except error_perm as error:
-            print(error)
-            print("File not found. Try with other date or navigate to file.")
-
-    def fetch(self, dirname):
-        """Stores in-memory specific file from server as binary."""
-        buffer = io.BytesIO()
-        self.ftp.retrbinary(f"RETR {dirname}", buffer.write)
-        return buffer
-
-
-def fetch_cloudsat(
-    date, product="2B-CLDCLASS", release="P1_R05", path=DEFAULT_CACHE_PATH
-):
-    """Fetch files of a certain date from cloudsat server and
-    stores in a local cache.
-    """
-    cache = Cache(path)
-
-    # Transform date into cache id
-    str_date = datetime.date(*date).strftime("%Y/%j")
-    id_ = f"{product}_{release}_{str_date}"
-
-    # Search in local cache
-    cache.expire()
-    result = cache.get(id_, tag="cloudsat")
-
-    if result is None:
-        # Search in cloudsat server and store in buffer
-        dirname = (
-            "2B-CLDCLASS.P1_R05/2018/296/"
-            "2018296235338_66517_CS_2B-CLDCLASS_GRANULE_P1_R05_E08_F03.hdf"
-        )
-        # f"{product}.{release}/{str_date}/"
-        ftp_cloudsat = FtpCloudsat()
-        buffer_file = ftp_cloudsat.fetch(dirname)
-        # procesar
-
-        # Save file in local cache and delete buffer
-        result = buffer_file.getvalue()
-        cache.set(id_, result, tag="cloudsat")
-        buffer_file.close()
-
-    return result
-=======
         geodf_to_proj = geo_df.to_crs(projection)
         return geodf_to_proj
 
@@ -413,5 +259,4 @@
 # #     - cantidad de datos
 # #     - satelites
 # #     - ....
-# #     '''
->>>>>>> c7245e43
+# #     '''