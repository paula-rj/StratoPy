--- conflicted
+++ resolved
@@ -78,11 +78,7 @@
     def __getattr__(self, a):
         return getattr(self._data, a)
 
-<<<<<<< HEAD
-    def __repr__(self): 
-=======
     def __repr__(self):
->>>>>>> e2f66c44
         """repr(x) <=> x.__repr__()."""
         with pd.option_context("display.show_dimensions", False):
             df_body = repr(self._data).splitlines()
@@ -92,8 +88,6 @@
         return "\n".join(df_body + [footer])
 
     def _repr_html_(self):
-<<<<<<< HEAD
-=======
         """[summary]
 
         [extended_summary]
@@ -103,7 +97,6 @@
         [type]
             [description]
         """
->>>>>>> e2f66c44
         ad_id = id(self)
 
         with pd.option_context("display.show_dimensions", False):
