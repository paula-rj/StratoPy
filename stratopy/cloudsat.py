<<<<<<< HEAD
import os
import pathlib

import attr

import geopandas as gpd

import numpy as np

import pandas as pd

from pyhdf.HDF import HC, HDF
from pyhdf.SD import SD
from pyhdf.VS import VS

# type: ignore
DEFAULT_CACHE_PATH = pathlib.Path(
    os.path.expanduser(os.path.join("~", "stratopy_cache"))
)


def read_hdf(path, layer="CloudLayerType"):
    """
    Function for reading CloudSat data files, with extension ".hdf".

    Parameters
    ----------
    file_path: ``str``
        String containing path to file.
    layer: ``str``, optional (default="CloudLayerType")
        Select any layer of the hdf file.

    Returns
    -------
    ``pandas.DataFrame``:
        Dataframe containing Latitude, Longitude and
        10 layers separated in columns.
    """
    try:
        hdf_file = HDF(path, HC.READ)
        vs = VS(hdf_file)
        vd_lat = attach_vdata(vs, "Latitude")
        lat = np.array(vd_lat[:]).flatten()
        vd_lon = attach_vdata(vs, "Longitude")
        lon = np.array(vd_lon[:]).flatten()

        seconds = np.array(attach_vdata(vs, "Profile_time"))[:, 0]
        TAI = vs.attach("TAI_start")[0][0]
        start = pd.to_datetime("1993-01-01") + pd.Timedelta(seconds=TAI)
        offsets = pd.to_timedelta(seconds, unit="s")
        hdf_time = pd.date_range(start=start, end=start, periods=offsets.size)
        hdf_time = hdf_time + offsets
    except Exception as error:
        raise error
    else:
        # Read sd data
        file_path = SD(path)
        cld_layertype = file_path.select(layer)[:]
        layers_df = {"read_time": hdf_time, "Longitude": lon, "Latitude": lat}
        for i, v in enumerate(np.transpose(cld_layertype)):
            layers_df[f"capa_{i}"] = v
        cld_df = CloudSatFrame(layers_df)
        vs.end()

    return cld_df


def attach_vdata(vs, varname):
    vdata = vs.attach(varname)
    data = vdata[:]
    vdata.detach()
    return data


@attr.s(frozen=True, repr=False)
class CloudSatFrame:
    """DataFrame used for manipulating Cloudsat and GOES data
    throughout this package.

    Attributes
    ----------
    _data: ``attr.ib``
        sattelite image data.
    """

    _data = attr.ib(
        validator=attr.validators.instance_of(pd.DataFrame),
        converter=pd.DataFrame,
    )

    def __getitem__(self, slice):
        return self._data.__getitem__(slice)

    def __dir__(self):
        return super().__dir__() + dir(self._data)

    def __getattr__(self, a):
        return getattr(self._data, a)

    def __repr__(self):
        """repr(x) <=> x.__repr__()."""
        with pd.option_context("display.show_dimensions", False):
            df_body = repr(self._data).splitlines()
        df_dim = list(self._data.shape)
        sdf_dim = f"{df_dim[0]} rows x {df_dim[1]} columns"
        footer = f"\nCloudSatFrame - {sdf_dim}"
        return "\n".join(df_body + [footer])

    def _repr_html_(self):
        ad_id = id(self)

        with pd.option_context("display.show_dimensions", False):
            df_html = self._data._repr_html_()

        rows = f"{self._data.shape[0]} rows"
        columns = f"{self._data.shape[1]} columns"

        footer = f"CloudSatFrame - {rows} x {columns}"

        parts = [
            f'<div class="stratopy-data-container" id={ad_id}>',
            df_html,
            footer,
            "</div>",
        ]
        return "".join(parts)

    def cut(self, area=None):
        """
        Parameters
        ----------

        area: ``list``, optional (default: cut will be south hemisphere)
            [lat_0, lat_1, lon_0, lon_1] where:
                lat_0, latitude of minimal position
                lat_1, latitude of maximal position
                lon_0, longitude of minimal position
                lon_1, longitude of maximal position

        """
        if not area:
            return CloudSatFrame(
                self._data.loc[
                    (self._data.Latitude < 0) & (self._data.Longitude < 0)
                ]
            )
        elif len(area) == 4:
            latitude_min = area[0]
            latitude_max = area[1]
            longitude_min = area[2]
            longitude_max = area[3]

            return CloudSatFrame(
                self._data.loc[
                    self._data["Latitude"].between(latitude_min, latitude_max)
                    & self._data["Longitude"].between(
                        longitude_min, longitude_max
                    )
                ]
            )
        else:
            raise ValueError("area must have length four")

    def convert_coordinates(self):
        """
        Parameters
        ----------

        ndf: ``pandas.DataFrame``, optional (default=None)
        projection: ``str``, optional (default=geostationary, GOES-R)
            The reprojection that the user desires.

        """

        projection = (
            "+proj=geos +h=35786023.0 +lon_0=-75.0 "
            "+x_0=0 +y_0=0 +ellps=GRS80 +units=m +no_defs +sweep=x"
        )

        geo_df = gpd.GeoDataFrame(
            self._data.values,
            columns=self._data.columns,
            index=self._data.index,
            geometry=gpd.points_from_xy(
                self._data["Longitude"], self._data["Latitude"]
            ),
        )
        # EPSG 4326 corresponds to coordinates in latitude and longitude
        geo_df.crs = "EPSG:4326"

        # Reprojecting into GOES16 geostationary projection
        geodf_to_proj = geo_df.to_crs(projection)
        return CloudSatFrame(geodf_to_proj)
=======
import os
import pathlib

import attr

import geopandas as gpd

import numpy as np

import pandas as pd

from pyhdf.HDF import HC, HDF
from pyhdf.SD import SD
from pyhdf.VS import VS

# type: ignore
DEFAULT_CACHE_PATH = pathlib.Path(
    os.path.expanduser(os.path.join("~", "stratopy_cache"))
)


def read_hdf(path, layer="CloudLayerType"):
    """
    Function for reading CloudSat data files, with extension ".hdf".

    Parameters
    ----------
    file_path: ``str``
        String containing path to file.
    layer: ``str``, optional (default="CloudLayerType")
        Select any layer of the hdf file.

    Returns
    -------
    ``pandas.DataFrame``:
        Dataframe containing Latitude, Longitude and
        10 layers separated in columns.
    """
    try:
        hdf_file = HDF(path, HC.READ)
        vs = VS(hdf_file)
        vd_lat = attach_vdata(vs, "Latitude")
        lat = np.array(vd_lat[:]).flatten()
        vd_lon = attach_vdata(vs, "Longitude")
        lon = np.array(vd_lon[:]).flatten()

        seconds = np.array(attach_vdata(vs, "Profile_time"))[:, 0]
        TAI = vs.attach("TAI_start")[0][0]
        start = pd.to_datetime("1993-01-01") + pd.Timedelta(seconds=TAI)
        offsets = pd.to_timedelta(seconds, unit="s")
        hdf_time = pd.date_range(start=start, end=start, periods=offsets.size)
        hdf_time = hdf_time + offsets
    except Exception as error:
        raise error
    else:
        # Read sd data
        file_path = SD(path)
        cld_layertype = file_path.select(layer)[:]
        layers_df = {"read_time": hdf_time, "Longitude": lon, "Latitude": lat}
        for i, v in enumerate(np.transpose(cld_layertype)):
            layers_df[f"layer_{i}"] = v
        cld_df = CloudSatFrame(layers_df)
        vs.end()

    return cld_df


def attach_vdata(vs, varname):
    vdata = vs.attach(varname)
    data = vdata[:]
    vdata.detach()
    return data


@attr.s(frozen=True, repr=False)
class CloudSatFrame:
    """DataFrame used for manipulating Cloudsat and GOES data
    throughout this package.

    Attributes
    ----------
    _data: ``attr.ib``
        sattelite image data.
    """

    _data = attr.ib(
        validator=attr.validators.instance_of(pd.DataFrame),
        converter=pd.DataFrame,
    )

    def __getitem__(self, slice):
        return self._data.__getitem__(slice)

    def __dir__(self):
        return super().__dir__() + dir(self._data)

    def __getattr__(self, a):
        return getattr(self._data, a)

    def __repr__(self):
        """repr(x) <=> x.__repr__()."""
        with pd.option_context("display.show_dimensions", False):
            df_body = repr(self._data).splitlines()
        df_dim = list(self._data.shape)
        sdf_dim = f"{df_dim[0]} rows x {df_dim[1]} columns"
        footer = f"\nCloudSatFrame - {sdf_dim}"
        return "\n".join(df_body + [footer])

    def _repr_html_(self):
        ad_id = id(self)

        with pd.option_context("display.show_dimensions", False):
            df_html = self._data._repr_html_()

        rows = f"{self._data.shape[0]} rows"
        columns = f"{self._data.shape[1]} columns"

        footer = f"CloudSatFrame - {rows} x {columns}"

        parts = [
            f'<div class="stratopy-data-container" id={ad_id}>',
            df_html,
            footer,
            "</div>",
        ]
        return "".join(parts)

    def cut(self, area=None):
        """
        Parameters
        ----------

        area: ``list``, optional (default: cut will be south hemisphere)
            [lat_0, lat_1, lon_0, lon_1] where:
                lat_0, latitude of minimal position
                lat_1, latitude of maximal position
                lon_0, longitude of minimal position
                lon_1, longitude of maximal position

        """
        if not area:
            return CloudSatFrame(
                self._data.loc[
                    (self._data.Latitude < 0) & (self._data.Longitude < 0)
                ]
            )
        elif len(area) == 4:
            latitude_min = area[0]
            latitude_max = area[1]
            longitude_min = area[2]
            longitude_max = area[3]

            return CloudSatFrame(
                self._data.loc[
                    self._data["Latitude"].between(latitude_min, latitude_max)
                    & self._data["Longitude"].between(
                        longitude_min, longitude_max
                    )
                ]
            )
        else:
            raise ValueError("area must have length four")

    def convert_coordinates(self):
        """
        Parameters
        ----------

        ndf: ``pandas.DataFrame``, optional (default=None)
        projection: ``str``, optional (default=geostationary, GOES-R)
            The reprojection that the user desires.

        """

        projection = (
            "+proj=geos +h=35786023.0 +lon_0=-75.0 "
            "+x_0=0 +y_0=0 +ellps=GRS80 +units=m +no_defs +sweep=x"
        )

        geo_df = gpd.GeoDataFrame(
            self._data.values,
            columns=self._data.columns,
            index=self._data.index,
            geometry=gpd.points_from_xy(
                self._data["Longitude"], self._data["Latitude"]
            ),
        )
        # EPSG 4326 corresponds to coordinates in latitude and longitude
        geo_df.crs = "EPSG:4326"

        # Reprojecting into GOES16 geostationary projection
        geodf_to_proj = geo_df.to_crs(projection)
        return CloudSatFrame(geodf_to_proj)
>>>>>>> f38fac09
<|MERGE_RESOLUTION|>--- conflicted
+++ resolved
@@ -1,198 +1,3 @@
-<<<<<<< HEAD
-import os
-import pathlib
-
-import attr
-
-import geopandas as gpd
-
-import numpy as np
-
-import pandas as pd
-
-from pyhdf.HDF import HC, HDF
-from pyhdf.SD import SD
-from pyhdf.VS import VS
-
-# type: ignore
-DEFAULT_CACHE_PATH = pathlib.Path(
-    os.path.expanduser(os.path.join("~", "stratopy_cache"))
-)
-
-
-def read_hdf(path, layer="CloudLayerType"):
-    """
-    Function for reading CloudSat data files, with extension ".hdf".
-
-    Parameters
-    ----------
-    file_path: ``str``
-        String containing path to file.
-    layer: ``str``, optional (default="CloudLayerType")
-        Select any layer of the hdf file.
-
-    Returns
-    -------
-    ``pandas.DataFrame``:
-        Dataframe containing Latitude, Longitude and
-        10 layers separated in columns.
-    """
-    try:
-        hdf_file = HDF(path, HC.READ)
-        vs = VS(hdf_file)
-        vd_lat = attach_vdata(vs, "Latitude")
-        lat = np.array(vd_lat[:]).flatten()
-        vd_lon = attach_vdata(vs, "Longitude")
-        lon = np.array(vd_lon[:]).flatten()
-
-        seconds = np.array(attach_vdata(vs, "Profile_time"))[:, 0]
-        TAI = vs.attach("TAI_start")[0][0]
-        start = pd.to_datetime("1993-01-01") + pd.Timedelta(seconds=TAI)
-        offsets = pd.to_timedelta(seconds, unit="s")
-        hdf_time = pd.date_range(start=start, end=start, periods=offsets.size)
-        hdf_time = hdf_time + offsets
-    except Exception as error:
-        raise error
-    else:
-        # Read sd data
-        file_path = SD(path)
-        cld_layertype = file_path.select(layer)[:]
-        layers_df = {"read_time": hdf_time, "Longitude": lon, "Latitude": lat}
-        for i, v in enumerate(np.transpose(cld_layertype)):
-            layers_df[f"capa_{i}"] = v
-        cld_df = CloudSatFrame(layers_df)
-        vs.end()
-
-    return cld_df
-
-
-def attach_vdata(vs, varname):
-    vdata = vs.attach(varname)
-    data = vdata[:]
-    vdata.detach()
-    return data
-
-
-@attr.s(frozen=True, repr=False)
-class CloudSatFrame:
-    """DataFrame used for manipulating Cloudsat and GOES data
-    throughout this package.
-
-    Attributes
-    ----------
-    _data: ``attr.ib``
-        sattelite image data.
-    """
-
-    _data = attr.ib(
-        validator=attr.validators.instance_of(pd.DataFrame),
-        converter=pd.DataFrame,
-    )
-
-    def __getitem__(self, slice):
-        return self._data.__getitem__(slice)
-
-    def __dir__(self):
-        return super().__dir__() + dir(self._data)
-
-    def __getattr__(self, a):
-        return getattr(self._data, a)
-
-    def __repr__(self):
-        """repr(x) <=> x.__repr__()."""
-        with pd.option_context("display.show_dimensions", False):
-            df_body = repr(self._data).splitlines()
-        df_dim = list(self._data.shape)
-        sdf_dim = f"{df_dim[0]} rows x {df_dim[1]} columns"
-        footer = f"\nCloudSatFrame - {sdf_dim}"
-        return "\n".join(df_body + [footer])
-
-    def _repr_html_(self):
-        ad_id = id(self)
-
-        with pd.option_context("display.show_dimensions", False):
-            df_html = self._data._repr_html_()
-
-        rows = f"{self._data.shape[0]} rows"
-        columns = f"{self._data.shape[1]} columns"
-
-        footer = f"CloudSatFrame - {rows} x {columns}"
-
-        parts = [
-            f'<div class="stratopy-data-container" id={ad_id}>',
-            df_html,
-            footer,
-            "</div>",
-        ]
-        return "".join(parts)
-
-    def cut(self, area=None):
-        """
-        Parameters
-        ----------
-
-        area: ``list``, optional (default: cut will be south hemisphere)
-            [lat_0, lat_1, lon_0, lon_1] where:
-                lat_0, latitude of minimal position
-                lat_1, latitude of maximal position
-                lon_0, longitude of minimal position
-                lon_1, longitude of maximal position
-
-        """
-        if not area:
-            return CloudSatFrame(
-                self._data.loc[
-                    (self._data.Latitude < 0) & (self._data.Longitude < 0)
-                ]
-            )
-        elif len(area) == 4:
-            latitude_min = area[0]
-            latitude_max = area[1]
-            longitude_min = area[2]
-            longitude_max = area[3]
-
-            return CloudSatFrame(
-                self._data.loc[
-                    self._data["Latitude"].between(latitude_min, latitude_max)
-                    & self._data["Longitude"].between(
-                        longitude_min, longitude_max
-                    )
-                ]
-            )
-        else:
-            raise ValueError("area must have length four")
-
-    def convert_coordinates(self):
-        """
-        Parameters
-        ----------
-
-        ndf: ``pandas.DataFrame``, optional (default=None)
-        projection: ``str``, optional (default=geostationary, GOES-R)
-            The reprojection that the user desires.
-
-        """
-
-        projection = (
-            "+proj=geos +h=35786023.0 +lon_0=-75.0 "
-            "+x_0=0 +y_0=0 +ellps=GRS80 +units=m +no_defs +sweep=x"
-        )
-
-        geo_df = gpd.GeoDataFrame(
-            self._data.values,
-            columns=self._data.columns,
-            index=self._data.index,
-            geometry=gpd.points_from_xy(
-                self._data["Longitude"], self._data["Latitude"]
-            ),
-        )
-        # EPSG 4326 corresponds to coordinates in latitude and longitude
-        geo_df.crs = "EPSG:4326"
-
-        # Reprojecting into GOES16 geostationary projection
-        geodf_to_proj = geo_df.to_crs(projection)
-        return CloudSatFrame(geodf_to_proj)
-=======
 import os
 import pathlib
 
@@ -385,5 +190,4 @@
 
         # Reprojecting into GOES16 geostationary projection
         geodf_to_proj = geo_df.to_crs(projection)
-        return CloudSatFrame(geodf_to_proj)
->>>>>>> f38fac09
+        return CloudSatFrame(geodf_to_proj)