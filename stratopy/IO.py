--- conflicted
+++ resolved
@@ -90,8 +90,6 @@
 ):
     """Fetch files of a certain date from GOES server and
     stores in a local cache.
-<<<<<<< HEAD
-=======
 
     Parameters:
     -----------
@@ -103,16 +101,11 @@
     Returns:
     --------
     goes_obj : `netCDF4.Dataset`, goes image data.
->>>>>>> 04753abb
     """
     cache = Cache(path)
 
     # Transform dirname into cache id
-<<<<<<< HEAD
-    id_ = os.path.split(dirname)[-1]
-=======
     id_ = os.path.split(dirname)[-1].split("_")[0]
->>>>>>> 04753abb
 
     # Search in local cache
     cache.expire()
