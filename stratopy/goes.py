<<<<<<< HEAD
import datetime
import os

import attr

from netCDF4 import Dataset

import numpy as np

from pyorbital import astronomy

from pyspectral.near_infrared_reflectance import Calculator

from scipy import interpolate

from . import core

PATH = os.path.abspath(os.path.dirname(__file__))


def read_nc(file_path):
    """
    Reads netCDF files through the netCDF4 library.
    Parameters
    ----------
    file_path: ``str tuple``
        Contains a file path of one or all three paths of
        channels 3, 7 and 13 of the CMIPF GOES-16 product.
    Returns
    -------
        result: ``netCDF4.Dataset``
        File variables.
    """

    if len(file_path) == 3:
        # Check for date and product consistency
        files_date = [
            band_path.split("s20", 1)[1].split("_", 1)[0]
            for band_path in file_path
        ]

        # Create boolean for consistency evaluation
        eq_dates = all(date == files_date[0] for date in files_date)
        eq_product = all("L2-CMIPF" in path for path in file_path)

        if not eq_dates:
            raise ValueError("Start date's from all files should be the same.")
        elif not eq_product:
            raise ValueError("Files must be from the same product.")

    elif len(file_path) != 1 and len(file_path) != 3:

        raise ValueError(
            "File path must be a tuple of length 1 or 3 (in case of RGB)."
        )

    data = dict()
    for paths in file_path:
        channel = paths.split("-")[3].split("_")[0]
        data[channel] = Dataset(paths, "r").variables

    return Goes(data)


@attr.s(frozen=True, repr=False)
class Goes:

    """Generates an object containing de Day Microphysics state
    according to GOES-16 manual.

    Parameters
    ----------
    data: ``netCDF4.Dataset.variables dict``
        Dictionary with variables data from each channel of the
        GOES Day Microphysics product.
    coordinates: ``tuple``  (default: cut will be south hemisphere)
        (lat_inf, lat_sup, lon_east, lon_west) where:
            lat_inf, latitude of minimal position
            lat_sup, latitude of maximal position
            lon_east, longitude of
            lon_west, longitude of
    """

    _data = attr.ib(validator=attr.validators.instance_of(dict))
    coordinates = attr.ib(default=(-40.0, 10.0, -37.0, -80.0))

    _trim_coord = attr.ib(init=False)
    RGB = attr.ib(init=False)
    _img_date = attr.ib(init=False)

    def __repr__(self):
        _img_date = self._img_date.strftime("%d/%m/%y-%H:%M")
        bands = [int(band.split("C")[1]) for band in self._data]
        if len(bands) == 1:
            return f"GOES Object -- {_img_date}, CH={bands[0]}"
        else:
            return (
                f"GOES Object -- {_img_date}, "
                f"CH={bands[0]}, {bands[1]} and {bands[2]}"
            )

    def _repr_html_(self):
        _img_date = self._img_date.strftime("%d/%m/%y-%H:%M")
        bands = [int(band.split("C")[1]) for band in self._data]
        footer = "<b>-- Goes Object</b>"
        if len(bands) == 1:
            return f"<div>{_img_date}, , CH={bands[0]} {footer}</div>"
        else:
            return (
                f"<div>{_img_date}, , "
                f"CH={bands[0]}, {bands[1]} and {bands[2]} {footer}</div>"
            )

    @_img_date.default
    def _img_date_default(self):
        # Using existing channel date (same for all)
        channel_data = list(self._data.values())[0]

        # Img date in sec
        time_delta = datetime.timedelta(seconds=int(channel_data["t"][:].data))
        date_0 = datetime.datetime(year=2000, month=1, day=1, hour=12)
        return date_0 + time_delta

    @_trim_coord.default
    def _trim_coord_default(self):
        # Coordinates in deegres
        lat_inf, lat_sup, lon_east, lon_west = self.coordinates

        trim_coordinates = dict()
        for ch_id, dataset in self._data.items():
            # Extract all the variables
            metadata = dataset

            # satellite height
            h = metadata["goes_imager_projection"].perspective_point_height
            semieje_may = metadata["goes_imager_projection"].semi_major_axis
            semieje_men = metadata["goes_imager_projection"].semi_minor_axis
            lon_cen = metadata[
                "goes_imager_projection"
            ].longitude_of_projection_origin
            scale_factor = metadata["x"].scale_factor
            offset = np.array(
                [metadata["x"].add_offset, metadata["y"].add_offset]
            )

            pto_sup_izq = core.latlon2scan(
                lat_sup,
                lon_west,
                lon_cen,
                Re=semieje_may,
                Rp=semieje_men,
                h=h,
            )

            pto_inf_der = core.latlon2scan(
                lat_inf,
                lon_east,
                lon_cen,
                Re=semieje_may,
                Rp=semieje_men,
                h=h,
            )

            c0, r0 = core.scan2colfil(
                pto_sup_izq[1],
                pto_sup_izq[0],
                offset[0],
                offset[1],
                scale_factor,
                1,
            )
            c1, r1 = core.scan2colfil(
                pto_inf_der[1],
                pto_inf_der[0],
                offset[0],
                offset[1],
                scale_factor,
                1,
            )

            trim_coordinates[ch_id] = (r0, r1, c0, c1)

        return trim_coordinates

    def trim(self, for_RGB=True):
        """
        This function trims a GOES CMI image according to the width, height
        max west longitude and upper latitude specified on the parameters.
        Default parameters are set to return a South America image.
        Parameters
        ----------

        Returns
        -------
        trim_img: ``numpy.array`` containing the trimmed image.
        """
        trim_img = dict()
        N = 5424  # Image size for psize = 2000 [m]
        for ch_id, dataset in self._data.items():
            image = np.array(dataset["CMI"][:].data)
            esc = N / image.shape[0]
            r0, r1, c0, c1 = self._trim_coord[ch_id]
            trim_img[ch_id] = image[r0:r1, c0:c1]

            # Rescale channels with psize = 1000 [m]
            if for_RGB and ch_id == "M3C03":
                x = range(trim_img[ch_id][:].shape[1])
                y = range(trim_img[ch_id][:].shape[0])
                f = interpolate.interp2d(x, y, trim_img[ch_id], kind="cubic")
                xnew = np.arange(x[0], x[-1] + 1, (x[1] - x[0]) / esc)
                ynew = np.arange(y[0], y[-1], (y[1] - y[0]) / esc)
                trim_img[ch_id] = f(xnew, ynew)

        return trim_img

    @RGB.default
    def _RGB_default(self, masked=False):
        """
        This function creates an RGB image that represents the day microphysics
        according to the GOES webpage manual.

        goes_obj.RGB() tira la imagen en np array recortada, corregida

        Parameters
        ----------
        rec03: ``numpy.array``
            Processed image of channel 3.
        rec07b: ``numpy.array``
            Processed image of channel 7.
        rec13: ``numpy.array``
            Processed image of channel 13.
        masked: bool
            If True, returns a masked RGB
            according to day MP quick guide
        Returns
        -------
        RGB: ``numpy.array``
            RGB day microphysics image.
        """
        # Starts with all channels trimmed images
        trimmed_img = self.trim()

        if len(trimmed_img) == 1:
            return np.array(list(trimmed_img.values()))
        else:
            # Asign color to bands and make zenith correction on band 7.
            R = trimmed_img["M3C03"]
            G = solar7(
                self._trim_coord["M3C07"],
                trimmed_img["M3C07"],
                trimmed_img["M3C13"],
            )
            B = trimmed_img["M3C13"]

            # Minimuns and Maximuns
            Rmin = 0
            Rmax = 1

            Gmin = 0
            Gmax = 0.6

            Bmin = 203
            Bmax = 323

            # Normalize the data and copying
            R = (R - Rmin) / (Rmax - Rmin)
            with np.errstate(invalid="ignore"):
                G = ((G - Gmin) / (Gmax - Gmin)) ** 0.4
            B = (B - Bmin) / (Bmax - Bmin)

            RR = np.copy(R)
            BB = np.copy(B)
            GG = np.copy(G)

            RR[RR < 0] = 0.0
            RR[RR > 1] = 1.0
            BB[BB < 0] = 0.0
            BB[BB > 1] = 1.0
            GG[GG < 0] = 0.0
            GG[GG > 1] = 1.0

            # Create the norm RGB
            RRGB = np.stack([RR, GG, BB], axis=2)

            if masked is True:
                RRGB = mask(RRGB)

            return RRGB


def solar7(trim_coord_ch7, ch7, ch13):
    """
    This function does a zenith angle correction to channel 7.
    This correction is needed for daylight images. It is used
    in RGB method of Goes class.
    Parameters
    ----------
    trim_coord_ch7: ``tuple``
        (r0, r1, c0, c1) where:
            r0, latitude of
            r1, latitude of
            c0, longitude of
            c1, longitude of
    ch7: ``numpy.array``
        Trimmed image of channel 7.
    ch13: ``numpy.array``
        Trimed image of channel 13.
    Returns
    -------
    ``numpy.array``
        Zenith calculation for every pixel for channel 7.
    """
    # Construct paths
    latitude_path = os.path.join(PATH, "lat_vec.npy")
    longitude_path = os.path.join(PATH, "lon_vec.npy")

    # Trimmed coordinates
    r0, r1, c0, c1 = trim_coord_ch7
    lat = np.load(latitude_path)[r0:r1]
    lon = np.load(longitude_path)[c0:c1]

    # Calculate the solar zenith angle
    utc_time = datetime.datetime(2019, 1, 2, 18, 00)
    LON, LAT = np.meshgrid(lon, lat)
    zenith = astronomy.sun_zenith_angle(utc_time, LON, LAT)
    refl39 = Calculator(platform_name="GOES-16", instrument="abi", band="ch7")

    return refl39.reflectance_from_tbs(zenith, ch7, ch13)


def mask(rgb):
    """This function returns a labeled-by-color image according to
    the interpretation of the product Day Microphysics
    (https://weather.msfc.nasa.gov/sport/training/quickGuides/
    rgb/QuickGuide_DtMicroRGB_NASA_SPoRT.pdf)
    Parameters:
    -----------

    rgb: numpy array
    Numpy Array object containig the Day Microphysics RGB product
    Returns:
    -------
    img_mask: numpy array
    Masked RGB
    """

    img_mask = np.zeros(rgb.shape)

    # Large drops, Low clouds-> pink/magenta
    lc_rfilter = rgb[:, :, 0] > 0.7  # R>0.8
    lc_gfilter = rgb[:, :, 1] < 0.4  # G
    lc_bfilter = rgb[:, :, 2] > 0.6  # B
    lc_filter = lc_rfilter * lc_gfilter * lc_bfilter

    # Mask= magenta
    img_mask[lc_filter, 0] = 1.0
    img_mask[lc_filter, 1] = 0.0
    img_mask[lc_filter, 2] = 1.0

    # Stratus/Stratoculumus (small drops, low clouds) -> bright green/blue
    st_rfilter = (rgb[:, :, 0] > 0.3) * (rgb[:, :, 0] < 0.45)  # R
    st_gfilter = (rgb[:, :, 1] > 0.5) * (rgb[:, :, 1] < 0.8)  # G
    st_bfilter = rgb[:, :, 2] < 0.7
    st_filter = st_rfilter * st_gfilter * st_bfilter

    # Mask=Light blue
    img_mask[st_filter, 0] = 0.0
    img_mask[st_filter, 1] = 1.0
    img_mask[st_filter, 2] = 1.0

    # CumuloNimbis (high clouds) -> red, dark orange
    cb_rfilter = rgb[:, :, 0] > 0.7  # R
    cb_gfilter = rgb[:, :, 1] < 0.3  # G
    cb_bfilter = rgb[:, :, 2] < 0.3  # B
    cb_filter = cb_rfilter * cb_gfilter * cb_bfilter

    # Mask=Red
    img_mask[cb_filter, 0] = 1.0
    img_mask[cb_filter, 1] = 0.0
    img_mask[cb_filter, 2] = 0.0

    # Cirrus (high clouds)-> green, dark green
    cr_rfilter = rgb[:, :, 0] < 0.3  # R
    cr_gfilter = rgb[:, :, 1] > 0.7  # G
    cr_bfilter = rgb[:, :, 2] < 0.3  # B
    cr_filter = cr_rfilter * cr_gfilter * cr_bfilter

    # Mask= Green
    img_mask[cr_filter, 0] = 0.0
    img_mask[cr_filter, 1] = 1.0
    img_mask[cr_filter, 2] = 0.0

    # supercooled clouds Thick, small drops, medium clouds-> yellow
    super_rfilter = rgb[:, :, 0] > 0.8
    super_gfilter = rgb[:, :, 1] > 0.8
    super_bfilter = rgb[:, :, 2] < 0.2  # amarillo
    super_filter = super_rfilter * super_gfilter * super_bfilter

    # Mask=Yellow
    img_mask[super_filter, 0] = 1.0
    img_mask[super_filter, 1] = 1.0
    img_mask[super_filter, 2] = 0.0

    return img_mask[:, :, [0, 1, 2]]
=======
import datetime
import os

import attr

from netCDF4 import Dataset

import numpy as np

from pyorbital import astronomy

from pyspectral.near_infrared_reflectance import Calculator

from scipy import interpolate

from . import core

PATH = os.path.abspath(os.path.dirname(__file__))


def read_nc(file_path):
    """
    Reads netCDF files through the netCDF4 library.
    Parameters
    ----------
    file_path: ``str tuple``
        Contains a file path of one or all three paths of
        channels 3, 7 and 13 of the CMIPF GOES-16 product.
    Returns
    -------
        result: ``netCDF4.Dataset``
        File variables.
    """

    if len(file_path) == 3:
        # Check for date and product consistency
        files_date = [
            band_path.split("s20", 1)[1].split("_", 1)[0]
            for band_path in file_path
        ]

        # Create boolean for consistency evaluation
        eq_dates = all(date == files_date[0] for date in files_date)
        eq_product = all("L2-CMIPF" in path for path in file_path)

        if not eq_dates:
            raise ValueError("Start date's from all files should be the same.")
        elif not eq_product:
            raise ValueError("Files must be from the same product.")

    elif len(file_path) != 1 and len(file_path) != 3:

        raise ValueError(
            "File path must be a tuple of length 1 or 3 (in case of RGB)."
        )

    data = dict()
    for paths in file_path:
        channel = paths.split("-")[3].split("_")[0]
        data[channel] = Dataset(paths, "r").variables

    return Goes(data)


@attr.s(frozen=True, repr=False)
class Goes:

    """Generates an object containing de Day Microphysics state
    according to GOES-16 manual.

    Parameters
    ----------
    data: ``netCDF4.Dataset.variables dict``
        Dictionary with variables data from each channel of the
        GOES Day Microphysics product.
    coordinates: ``tuple``  (default: cut will be south hemisphere)
        (lat_inf, lat_sup, lon_east, lon_west) where:
            lat_inf, latitude of minimal position
            lat_sup, latitude of maximal position
            lon_east, longitude of
            lon_west, longitude of
    """

    _data = attr.ib(validator=attr.validators.instance_of(dict))
    coordinates = attr.ib(default=(-40.0, 10.0, -37.0, -80.0))

    _trim_coord = attr.ib(init=False)
    RGB = attr.ib(init=False)
    _img_date = attr.ib(init=False)

    def __repr__(self):
        _img_date = self._img_date.strftime("%d/%m/%y-%H:%M")
        bands = [int(band.split("C")[1]) for band in self._data]
        if len(bands) == 1:
            return f"GOES Object -- {_img_date}, CH={bands[0]}"
        else:
            return (
                f"GOES Object -- {_img_date}, "
                f"CH={bands[0]}, {bands[1]} and {bands[2]}"
            )

    def _repr_html_(self):
        _img_date = self._img_date.strftime("%d/%m/%y-%H:%M")
        bands = [int(band.split("C")[1]) for band in self._data]
        footer = "<b>-- Goes Object</b>"
        if len(bands) == 1:
            return f"<div>{_img_date}, , CH={bands[0]} {footer}</div>"
        else:
            return (
                f"<div>{_img_date}, , "
                f"CH={bands[0]}, {bands[1]} and {bands[2]} {footer}</div>"
            )

    @_img_date.default
    def _img_date_default(self):
        # Using existing channel date (same for all)
        channel_data = list(self._data.values())[0]

        # Img date in sec
        time_delta = datetime.timedelta(seconds=int(channel_data["t"][:].data))
        date_0 = datetime.datetime(year=2000, month=1, day=1, hour=12)
        return date_0 + time_delta

    @_trim_coord.default
    def _trim_coord_default(self):
        # Coordinates in deegres
        lat_inf, lat_sup, lon_east, lon_west = self.coordinates

        trim_coordinates = dict()
        for ch_id, dataset in self._data.items():
            # Extract all the variables
            metadata = dataset

            # satellite height
            h = metadata["goes_imager_projection"].perspective_point_height
            semieje_may = metadata["goes_imager_projection"].semi_major_axis
            semieje_men = metadata["goes_imager_projection"].semi_minor_axis
            lon_cen = metadata[
                "goes_imager_projection"
            ].longitude_of_projection_origin
            scale_factor = metadata["x"].scale_factor
            offset = np.array(
                [metadata["x"].add_offset, metadata["y"].add_offset]
            )

            pto_sup_izq = core.latlon2scan(
                lat_sup,
                lon_west,
                lon_cen,
                Re=semieje_may,
                Rp=semieje_men,
                h=h,
            )

            pto_inf_der = core.latlon2scan(
                lat_inf,
                lon_east,
                lon_cen,
                Re=semieje_may,
                Rp=semieje_men,
                h=h,
            )

            c0, r0 = core.scan2colfil(
                pto_sup_izq,
                offset[0],
                offset[1],
                scale_factor,
                1,
            )
            c1, r1 = core.scan2colfil(
                pto_inf_der,
                offset[0],
                offset[1],
                scale_factor,
                1,
            )

            trim_coordinates[ch_id] = (r0, r1, c0, c1)

        return trim_coordinates

    def trim(self):
        """
        Trims a GOES CMI image according to coordinate:
        lower latitude, upper latitude, eastern longitude, western longitude
        specified on the parameters.
        Default parameters are set to return a South America image.
        Parameters
        ----------

        Returns
        -------
        trim_img: ``numpy.array`` containing the trimmed image.
        """
        trim_img = dict()
        N = 5424  # Image size for psize = 2000 [m]
        for ch_id, dataset in self._data.items():
            image = np.array(dataset["CMI"][:].data)
            esc = N / image.shape[0]
            r0, r1, c0, c1 = self._trim_coord[ch_id]
            trim_img[ch_id] = image[r0:r1, c0:c1]

            # Rescale channels with psize = 1000 [m]
            if ch_id == "M3C03":
                x = range(trim_img[ch_id][:].shape[1])
                y = range(trim_img[ch_id][:].shape[0])
                f = interpolate.interp2d(x, y, trim_img[ch_id], kind="cubic")
                xnew = np.arange(x[0], x[-1] + 1, (x[1] - x[0]) / esc)
                ynew = np.arange(y[0], y[-1], (y[1] - y[0]) / esc)
                trim_img[ch_id] = f(xnew, ynew)

        return trim_img

    @RGB.default
    def _RGB_default(self, masked=False):
        """
        This function creates an RGB image that represents the day microphysics
        according to the GOES webpage manual.

        goes_obj.RGB() tira la imagen en np array recortada, corregida

        Parameters
        ----------
        rec03: ``numpy.array``
            Processed image of channel 3.
        rec07b: ``numpy.array``
            Processed image of channel 7.
        rec13: ``numpy.array``
            Processed image of channel 13.
        masked: bool
            If True, returns a masked RGB
            according to day MP quick guide
        Returns
        -------
        RGB: ``numpy.array``
            RGB day microphysics image.
        """
        # Starts with all channels trimmed images
        trimmed_img = self.trim()

        if len(trimmed_img) == 1:
            return np.array(list(trimmed_img.values()))
        else:
            # Asign color to bands and make zenith correction on band 7.
            R = trimmed_img["M3C03"]
            G = solar7(
                self._trim_coord["M3C07"],
                trimmed_img["M3C07"],
                trimmed_img["M3C13"],
            )
            B = trimmed_img["M3C13"]

            # Minimuns and Maximuns
            Rmin = 0
            Rmax = 1

            Gmin = 0
            Gmax = 0.6

            Bmin = 203
            Bmax = 323

            # Normalize the data and copying
            R = (R - Rmin) / (Rmax - Rmin)
            with np.errstate(invalid="ignore"):
                G = ((G - Gmin) / (Gmax - Gmin)) ** 0.4
            B = (B - Bmin) / (Bmax - Bmin)

            RR = np.copy(R)
            BB = np.copy(B)
            GG = np.copy(G)

            RR[RR < 0] = 0.0
            RR[RR > 1] = 1.0
            BB[BB < 0] = 0.0
            BB[BB > 1] = 1.0
            GG[GG < 0] = 0.0
            GG[GG > 1] = 1.0

            # Create the norm RGB
            RRGB = np.stack([RR, GG, BB], axis=2)

            if masked is True:
                RRGB = mask(RRGB)

            return RRGB


def solar7(trim_coord_ch7, ch7, ch13):
    """
    This function does a zenith angle correction to channel 7.
    This correction is needed for day time images. It is used
    in RGB method of Goes class.
    Parameters
    ----------
    trim_coord_ch7: ``tuple``
        (r0, r1, c0, c1) where:
            r0, latitude of
            r1, latitude of
            c0, longitude of
            c1, longitude of
    ch7: ``numpy.array``
        Trimmed image of channel 7.
    ch13: ``numpy.array``
        Trimed image of channel 13.
    Returns
    -------
    ``numpy.array``
        Zenith calculation for every pixel for channel 7.
    """
    # Construct paths
    latitude_path = os.path.join(PATH, "lat_vec.npy")
    longitude_path = os.path.join(PATH, "lon_vec.npy")

    # Trimmed coordinates
    r0, r1, c0, c1 = trim_coord_ch7
    lat = np.load(latitude_path)[r0:r1]
    lon = np.load(longitude_path)[c0:c1]

    # Calculate the solar zenith angle
    utc_time = datetime.datetime(2019, 1, 2, 18, 00)
    LON, LAT = np.meshgrid(lon, lat)
    zenith = astronomy.sun_zenith_angle(utc_time, LON, LAT)
    refl39 = Calculator(platform_name="GOES-16", instrument="abi", band="ch7")

    return refl39.reflectance_from_tbs(zenith, ch7, ch13)


def mask(rgb):
    """This function returns a labeled-by-color image according to
    the interpretation of the product Day Microphysics
    (https://weather.msfc.nasa.gov/sport/training/quickGuides/
    rgb/QuickGuide_DtMicroRGB_NASA_SPoRT.pdf)
    Parameters:
    -----------

    rgb: numpy array
    Numpy Array object containig the Day Microphysics RGB product
    Returns:
    -------
    img_mask: numpy array
    Masked RGB
    """

    img_mask = np.zeros(rgb.shape)

    # Large drops, Low clouds-> pink/magenta
    lc_rfilter = rgb[:, :, 0] > 0.7  # R>0.8
    lc_gfilter = rgb[:, :, 1] < 0.4  # G
    lc_bfilter = rgb[:, :, 2] > 0.6  # B
    lc_filter = lc_rfilter * lc_gfilter * lc_bfilter

    # Mask= magenta
    img_mask[lc_filter, 0] = 1.0
    img_mask[lc_filter, 1] = 0.0
    img_mask[lc_filter, 2] = 1.0

    # Stratus/Stratoculumus (small drops, low clouds) -> bright green/blue
    st_rfilter = (rgb[:, :, 0] > 0.3) * (rgb[:, :, 0] < 0.45)  # R
    st_gfilter = (rgb[:, :, 1] > 0.5) * (rgb[:, :, 1] < 0.8)  # G
    st_bfilter = rgb[:, :, 2] < 0.7
    st_filter = st_rfilter * st_gfilter * st_bfilter

    # Mask=Light blue
    img_mask[st_filter, 0] = 0.0
    img_mask[st_filter, 1] = 1.0
    img_mask[st_filter, 2] = 1.0

    # CumuloNimbis (high clouds) -> red, dark orange
    cb_rfilter = rgb[:, :, 0] > 0.7  # R
    cb_gfilter = rgb[:, :, 1] < 0.3  # G
    cb_bfilter = rgb[:, :, 2] < 0.3  # B
    cb_filter = cb_rfilter * cb_gfilter * cb_bfilter

    # Mask=Red
    img_mask[cb_filter, 0] = 1.0
    img_mask[cb_filter, 1] = 0.0
    img_mask[cb_filter, 2] = 0.0

    # Cirrus (high clouds)-> green, dark green
    cr_rfilter = rgb[:, :, 0] < 0.3  # R
    cr_gfilter = rgb[:, :, 1] > 0.7  # G
    cr_bfilter = rgb[:, :, 2] < 0.3  # B
    cr_filter = cr_rfilter * cr_gfilter * cr_bfilter

    # Mask= Green
    img_mask[cr_filter, 0] = 0.0
    img_mask[cr_filter, 1] = 1.0
    img_mask[cr_filter, 2] = 0.0

    # supercooled clouds Thick, small drops, medium clouds-> yellow
    super_rfilter = rgb[:, :, 0] > 0.8
    super_gfilter = rgb[:, :, 1] > 0.8
    super_bfilter = rgb[:, :, 2] < 0.2  # amarillo
    super_filter = super_rfilter * super_gfilter * super_bfilter

    # Mask=Yellow
    img_mask[super_filter, 0] = 1.0
    img_mask[super_filter, 1] = 1.0
    img_mask[super_filter, 2] = 0.0

    return img_mask[:, :, [0, 1, 2]]


def rgb2hsi(image):
    """Converts a RGB image to a HSI image.

    Parameters:
    -----------

    image: ``numpy.array``
        Numpy Array object containig a RGB image.

    Returns:
    -------
    HSI: ``numpy.array``
        Image in HSI color system.
    """

    R = image[:, :, 0]
    G = image[:, :, 1]
    B = image[:, :, 2]
    dRG, dRB, dGB = R - G, R - B, G - B
    aux = np.arccos(0.5 * (dRG + dRB) / ((dRG) ** 2 + dRB * dGB) ** 0.5)
    aux[np.isnan(aux)] = 0.0
    H1 = np.copy(aux)
    H2 = 2 * np.pi - aux
    H1[G < B] = 0
    H2[G >= B] = 0
    H = H1 + H2
    Inten = (R + G + B) / 3.0
    Sat = 1 - np.min(image, axis=2) / Inten
    Sat[np.isnan(Sat)] = 0.0
    Sat[Sat < 0] = 0.0
    return np.stack([H, Sat, Inten], axis=2)
>>>>>>> f38fac09
<|MERGE_RESOLUTION|>--- conflicted
+++ resolved
@@ -1,409 +1,3 @@
-<<<<<<< HEAD
-import datetime
-import os
-
-import attr
-
-from netCDF4 import Dataset
-
-import numpy as np
-
-from pyorbital import astronomy
-
-from pyspectral.near_infrared_reflectance import Calculator
-
-from scipy import interpolate
-
-from . import core
-
-PATH = os.path.abspath(os.path.dirname(__file__))
-
-
-def read_nc(file_path):
-    """
-    Reads netCDF files through the netCDF4 library.
-    Parameters
-    ----------
-    file_path: ``str tuple``
-        Contains a file path of one or all three paths of
-        channels 3, 7 and 13 of the CMIPF GOES-16 product.
-    Returns
-    -------
-        result: ``netCDF4.Dataset``
-        File variables.
-    """
-
-    if len(file_path) == 3:
-        # Check for date and product consistency
-        files_date = [
-            band_path.split("s20", 1)[1].split("_", 1)[0]
-            for band_path in file_path
-        ]
-
-        # Create boolean for consistency evaluation
-        eq_dates = all(date == files_date[0] for date in files_date)
-        eq_product = all("L2-CMIPF" in path for path in file_path)
-
-        if not eq_dates:
-            raise ValueError("Start date's from all files should be the same.")
-        elif not eq_product:
-            raise ValueError("Files must be from the same product.")
-
-    elif len(file_path) != 1 and len(file_path) != 3:
-
-        raise ValueError(
-            "File path must be a tuple of length 1 or 3 (in case of RGB)."
-        )
-
-    data = dict()
-    for paths in file_path:
-        channel = paths.split("-")[3].split("_")[0]
-        data[channel] = Dataset(paths, "r").variables
-
-    return Goes(data)
-
-
-@attr.s(frozen=True, repr=False)
-class Goes:
-
-    """Generates an object containing de Day Microphysics state
-    according to GOES-16 manual.
-
-    Parameters
-    ----------
-    data: ``netCDF4.Dataset.variables dict``
-        Dictionary with variables data from each channel of the
-        GOES Day Microphysics product.
-    coordinates: ``tuple``  (default: cut will be south hemisphere)
-        (lat_inf, lat_sup, lon_east, lon_west) where:
-            lat_inf, latitude of minimal position
-            lat_sup, latitude of maximal position
-            lon_east, longitude of
-            lon_west, longitude of
-    """
-
-    _data = attr.ib(validator=attr.validators.instance_of(dict))
-    coordinates = attr.ib(default=(-40.0, 10.0, -37.0, -80.0))
-
-    _trim_coord = attr.ib(init=False)
-    RGB = attr.ib(init=False)
-    _img_date = attr.ib(init=False)
-
-    def __repr__(self):
-        _img_date = self._img_date.strftime("%d/%m/%y-%H:%M")
-        bands = [int(band.split("C")[1]) for band in self._data]
-        if len(bands) == 1:
-            return f"GOES Object -- {_img_date}, CH={bands[0]}"
-        else:
-            return (
-                f"GOES Object -- {_img_date}, "
-                f"CH={bands[0]}, {bands[1]} and {bands[2]}"
-            )
-
-    def _repr_html_(self):
-        _img_date = self._img_date.strftime("%d/%m/%y-%H:%M")
-        bands = [int(band.split("C")[1]) for band in self._data]
-        footer = "<b>-- Goes Object</b>"
-        if len(bands) == 1:
-            return f"<div>{_img_date}, , CH={bands[0]} {footer}</div>"
-        else:
-            return (
-                f"<div>{_img_date}, , "
-                f"CH={bands[0]}, {bands[1]} and {bands[2]} {footer}</div>"
-            )
-
-    @_img_date.default
-    def _img_date_default(self):
-        # Using existing channel date (same for all)
-        channel_data = list(self._data.values())[0]
-
-        # Img date in sec
-        time_delta = datetime.timedelta(seconds=int(channel_data["t"][:].data))
-        date_0 = datetime.datetime(year=2000, month=1, day=1, hour=12)
-        return date_0 + time_delta
-
-    @_trim_coord.default
-    def _trim_coord_default(self):
-        # Coordinates in deegres
-        lat_inf, lat_sup, lon_east, lon_west = self.coordinates
-
-        trim_coordinates = dict()
-        for ch_id, dataset in self._data.items():
-            # Extract all the variables
-            metadata = dataset
-
-            # satellite height
-            h = metadata["goes_imager_projection"].perspective_point_height
-            semieje_may = metadata["goes_imager_projection"].semi_major_axis
-            semieje_men = metadata["goes_imager_projection"].semi_minor_axis
-            lon_cen = metadata[
-                "goes_imager_projection"
-            ].longitude_of_projection_origin
-            scale_factor = metadata["x"].scale_factor
-            offset = np.array(
-                [metadata["x"].add_offset, metadata["y"].add_offset]
-            )
-
-            pto_sup_izq = core.latlon2scan(
-                lat_sup,
-                lon_west,
-                lon_cen,
-                Re=semieje_may,
-                Rp=semieje_men,
-                h=h,
-            )
-
-            pto_inf_der = core.latlon2scan(
-                lat_inf,
-                lon_east,
-                lon_cen,
-                Re=semieje_may,
-                Rp=semieje_men,
-                h=h,
-            )
-
-            c0, r0 = core.scan2colfil(
-                pto_sup_izq[1],
-                pto_sup_izq[0],
-                offset[0],
-                offset[1],
-                scale_factor,
-                1,
-            )
-            c1, r1 = core.scan2colfil(
-                pto_inf_der[1],
-                pto_inf_der[0],
-                offset[0],
-                offset[1],
-                scale_factor,
-                1,
-            )
-
-            trim_coordinates[ch_id] = (r0, r1, c0, c1)
-
-        return trim_coordinates
-
-    def trim(self, for_RGB=True):
-        """
-        This function trims a GOES CMI image according to the width, height
-        max west longitude and upper latitude specified on the parameters.
-        Default parameters are set to return a South America image.
-        Parameters
-        ----------
-
-        Returns
-        -------
-        trim_img: ``numpy.array`` containing the trimmed image.
-        """
-        trim_img = dict()
-        N = 5424  # Image size for psize = 2000 [m]
-        for ch_id, dataset in self._data.items():
-            image = np.array(dataset["CMI"][:].data)
-            esc = N / image.shape[0]
-            r0, r1, c0, c1 = self._trim_coord[ch_id]
-            trim_img[ch_id] = image[r0:r1, c0:c1]
-
-            # Rescale channels with psize = 1000 [m]
-            if for_RGB and ch_id == "M3C03":
-                x = range(trim_img[ch_id][:].shape[1])
-                y = range(trim_img[ch_id][:].shape[0])
-                f = interpolate.interp2d(x, y, trim_img[ch_id], kind="cubic")
-                xnew = np.arange(x[0], x[-1] + 1, (x[1] - x[0]) / esc)
-                ynew = np.arange(y[0], y[-1], (y[1] - y[0]) / esc)
-                trim_img[ch_id] = f(xnew, ynew)
-
-        return trim_img
-
-    @RGB.default
-    def _RGB_default(self, masked=False):
-        """
-        This function creates an RGB image that represents the day microphysics
-        according to the GOES webpage manual.
-
-        goes_obj.RGB() tira la imagen en np array recortada, corregida
-
-        Parameters
-        ----------
-        rec03: ``numpy.array``
-            Processed image of channel 3.
-        rec07b: ``numpy.array``
-            Processed image of channel 7.
-        rec13: ``numpy.array``
-            Processed image of channel 13.
-        masked: bool
-            If True, returns a masked RGB
-            according to day MP quick guide
-        Returns
-        -------
-        RGB: ``numpy.array``
-            RGB day microphysics image.
-        """
-        # Starts with all channels trimmed images
-        trimmed_img = self.trim()
-
-        if len(trimmed_img) == 1:
-            return np.array(list(trimmed_img.values()))
-        else:
-            # Asign color to bands and make zenith correction on band 7.
-            R = trimmed_img["M3C03"]
-            G = solar7(
-                self._trim_coord["M3C07"],
-                trimmed_img["M3C07"],
-                trimmed_img["M3C13"],
-            )
-            B = trimmed_img["M3C13"]
-
-            # Minimuns and Maximuns
-            Rmin = 0
-            Rmax = 1
-
-            Gmin = 0
-            Gmax = 0.6
-
-            Bmin = 203
-            Bmax = 323
-
-            # Normalize the data and copying
-            R = (R - Rmin) / (Rmax - Rmin)
-            with np.errstate(invalid="ignore"):
-                G = ((G - Gmin) / (Gmax - Gmin)) ** 0.4
-            B = (B - Bmin) / (Bmax - Bmin)
-
-            RR = np.copy(R)
-            BB = np.copy(B)
-            GG = np.copy(G)
-
-            RR[RR < 0] = 0.0
-            RR[RR > 1] = 1.0
-            BB[BB < 0] = 0.0
-            BB[BB > 1] = 1.0
-            GG[GG < 0] = 0.0
-            GG[GG > 1] = 1.0
-
-            # Create the norm RGB
-            RRGB = np.stack([RR, GG, BB], axis=2)
-
-            if masked is True:
-                RRGB = mask(RRGB)
-
-            return RRGB
-
-
-def solar7(trim_coord_ch7, ch7, ch13):
-    """
-    This function does a zenith angle correction to channel 7.
-    This correction is needed for daylight images. It is used
-    in RGB method of Goes class.
-    Parameters
-    ----------
-    trim_coord_ch7: ``tuple``
-        (r0, r1, c0, c1) where:
-            r0, latitude of
-            r1, latitude of
-            c0, longitude of
-            c1, longitude of
-    ch7: ``numpy.array``
-        Trimmed image of channel 7.
-    ch13: ``numpy.array``
-        Trimed image of channel 13.
-    Returns
-    -------
-    ``numpy.array``
-        Zenith calculation for every pixel for channel 7.
-    """
-    # Construct paths
-    latitude_path = os.path.join(PATH, "lat_vec.npy")
-    longitude_path = os.path.join(PATH, "lon_vec.npy")
-
-    # Trimmed coordinates
-    r0, r1, c0, c1 = trim_coord_ch7
-    lat = np.load(latitude_path)[r0:r1]
-    lon = np.load(longitude_path)[c0:c1]
-
-    # Calculate the solar zenith angle
-    utc_time = datetime.datetime(2019, 1, 2, 18, 00)
-    LON, LAT = np.meshgrid(lon, lat)
-    zenith = astronomy.sun_zenith_angle(utc_time, LON, LAT)
-    refl39 = Calculator(platform_name="GOES-16", instrument="abi", band="ch7")
-
-    return refl39.reflectance_from_tbs(zenith, ch7, ch13)
-
-
-def mask(rgb):
-    """This function returns a labeled-by-color image according to
-    the interpretation of the product Day Microphysics
-    (https://weather.msfc.nasa.gov/sport/training/quickGuides/
-    rgb/QuickGuide_DtMicroRGB_NASA_SPoRT.pdf)
-    Parameters:
-    -----------
-
-    rgb: numpy array
-    Numpy Array object containig the Day Microphysics RGB product
-    Returns:
-    -------
-    img_mask: numpy array
-    Masked RGB
-    """
-
-    img_mask = np.zeros(rgb.shape)
-
-    # Large drops, Low clouds-> pink/magenta
-    lc_rfilter = rgb[:, :, 0] > 0.7  # R>0.8
-    lc_gfilter = rgb[:, :, 1] < 0.4  # G
-    lc_bfilter = rgb[:, :, 2] > 0.6  # B
-    lc_filter = lc_rfilter * lc_gfilter * lc_bfilter
-
-    # Mask= magenta
-    img_mask[lc_filter, 0] = 1.0
-    img_mask[lc_filter, 1] = 0.0
-    img_mask[lc_filter, 2] = 1.0
-
-    # Stratus/Stratoculumus (small drops, low clouds) -> bright green/blue
-    st_rfilter = (rgb[:, :, 0] > 0.3) * (rgb[:, :, 0] < 0.45)  # R
-    st_gfilter = (rgb[:, :, 1] > 0.5) * (rgb[:, :, 1] < 0.8)  # G
-    st_bfilter = rgb[:, :, 2] < 0.7
-    st_filter = st_rfilter * st_gfilter * st_bfilter
-
-    # Mask=Light blue
-    img_mask[st_filter, 0] = 0.0
-    img_mask[st_filter, 1] = 1.0
-    img_mask[st_filter, 2] = 1.0
-
-    # CumuloNimbis (high clouds) -> red, dark orange
-    cb_rfilter = rgb[:, :, 0] > 0.7  # R
-    cb_gfilter = rgb[:, :, 1] < 0.3  # G
-    cb_bfilter = rgb[:, :, 2] < 0.3  # B
-    cb_filter = cb_rfilter * cb_gfilter * cb_bfilter
-
-    # Mask=Red
-    img_mask[cb_filter, 0] = 1.0
-    img_mask[cb_filter, 1] = 0.0
-    img_mask[cb_filter, 2] = 0.0
-
-    # Cirrus (high clouds)-> green, dark green
-    cr_rfilter = rgb[:, :, 0] < 0.3  # R
-    cr_gfilter = rgb[:, :, 1] > 0.7  # G
-    cr_bfilter = rgb[:, :, 2] < 0.3  # B
-    cr_filter = cr_rfilter * cr_gfilter * cr_bfilter
-
-    # Mask= Green
-    img_mask[cr_filter, 0] = 0.0
-    img_mask[cr_filter, 1] = 1.0
-    img_mask[cr_filter, 2] = 0.0
-
-    # supercooled clouds Thick, small drops, medium clouds-> yellow
-    super_rfilter = rgb[:, :, 0] > 0.8
-    super_gfilter = rgb[:, :, 1] > 0.8
-    super_bfilter = rgb[:, :, 2] < 0.2  # amarillo
-    super_filter = super_rfilter * super_gfilter * super_bfilter
-
-    # Mask=Yellow
-    img_mask[super_filter, 0] = 1.0
-    img_mask[super_filter, 1] = 1.0
-    img_mask[super_filter, 2] = 0.0
-
-    return img_mask[:, :, [0, 1, 2]]
-=======
 import datetime
 import os
 
@@ -839,5 +433,4 @@
     Sat = 1 - np.min(image, axis=2) / Inten
     Sat[np.isnan(Sat)] = 0.0
     Sat[Sat < 0] = 0.0
-    return np.stack([H, Sat, Inten], axis=2)
->>>>>>> f38fac09
+    return np.stack([H, Sat, Inten], axis=2)