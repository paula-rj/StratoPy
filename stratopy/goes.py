import re
from datetime import datetime

from netCDF4 import Dataset

import numpy as np

import pandas as pd

from pyorbital import astronomy

from pyspectral.near_infrared_reflectance import Calculator

from scipy import interpolate

from . import core


def read_nc(file_path):

    """
    Reads netCDF files.
    Parameters
    ----------
    file_path: ``str tuple``
        Tuple of length three containing the paths of the channels 3, 7
        and 13 of the CMIPF GOES-16 product.

    Returns
    -------
    metadat: File variables.

    """
<<<<<<< HEAD

    data = Dataset(file_path, "r")  # Open netcdf file
    metadata = data.variables
    return metadata
=======
    # Open netcdf file and extract variables
    data = Dataset(file_path, "r")
    result = data.variables
    return result
>>>>>>> 474f4d79


class GoesDataFrame:
    """Generates an object containing de Day Microphysics state
    according to GOES-16 manual.

    Parameters
    ----------
    path_channel_3: ``str``
        String containing the path to "nc" file for channel 3 of the
        CMIPF GOES-16 product.
    path_channel_7: ``str``
        String containing the path to "nc" file for channel 7 of the
        CMIPF GOES-16 product.
    path_channel_13: ``str``
        String containing the path to "nc" file for channel 13 of the
        CMIPF GOES-16 product.
    """

<<<<<<< HEAD
    def __init__(self, file_path):

        self.metadato = read_nc(file_path)

        find_numbers = re.findall(r"\d+", file_path)
        # start_date = [
        #     band_path.split("s20", 1)[1].split("_", 1)[0]
        #     for band_path in self.file_path
        # ]

        # # Check for date and product consistency
        # assert all(
        #     date == start_date[0] for date in start_date
        # ), "Start date's from all files should be the same."
        # assert all(
        #     "L2-CMIPF" in path for path in self.file_path
        # ), "Files must be from the same product."

        # guarda desde el nivel L1 o L2
        # file_name = file_path.split("OR_ABI-")[1]
=======
    def __init__(self, path_channel_3, path_channel_7, path_channel_13):
        self.file_path = (path_channel_3, path_channel_7, path_channel_13)
        self.metadata = read_nc(self.file_path[0])

        # Check for date and product consistency
        files_date = [
            band_path.split("s20", 1)[1].split("_", 1)[0]
            for band_path in self.file_path
        ]
        assert all(
            date == files_date[0] for date in files_date
        ), "Start date's from all files should be the same."
        assert all(
            "L2-CMIPF" in path for path in self.file_path
        ), "Files must be from the same product."

        # Saves from level L1 or L2
        find_numbers = re.findall(r"\d+", self.file_path[0])
>>>>>>> 474f4d79
        self.julian_date = find_numbers[5][:-1]
        start_date = datetime.strptime(self.julian_date, "%Y%j%H%M%S")
        self.sam_date = start_date.strftime("%d-%m-%y")
        self.utc_hour = start_date.hour

    def __repr__(self):
        return f"GOES object. Date: {self.sam_date}; {self.utc_hour} UTC "

    def recorte(self, rows=2891, cols=1352, lat_sup=10.0, lon_west=-80.0):

        """
        This function trims a GOES CMI image according to the width, height
        max west longitude and upper latitude specified on the parameters.

        Parameters
        ----------
        data_path: ``str``
            Path to GOES CMI image.
        rows: ``int``
            Height of the trimmed image in pixels.
        cols: ``int``
            Height of the trimmed image in pixels.
        lon_west: ``float``
            Maximum longitude to the west.
        lat_sup: ``float``
            Maximum upper latitude.

        Returns
        -------
        trim_img: ``numpy.array`` containing the trimmed image.

        """

        psize = 2000  # Tamaño del pixel en m
        N = 5424  # Tamaño de imagen con psize=2000 m

        metadata = self.metadata  # Extraigo todas las variables
        banda = metadata["band_id"][:].data[0]  # Extraigo el nro de banda
        # altura del satelite
        h = metadata["goes_imager_projection"].perspective_point_height
        semieje_may = metadata["goes_imager_projection"].semi_major_axis
        semieje_men = metadata["goes_imager_projection"].semi_minor_axis
        lon_cen = metadata[
            "goes_imager_projection"
        ].longitude_of_projection_origin

        pto_sup_izq = core.latlon2scan(
            lat_sup, lon_west, lon_cen, Re=semieje_may, Rp=semieje_men, h=h
        )
        x0 = pto_sup_izq[1] * h
        y0 = pto_sup_izq[0] * h

        # Extraigo la imagen y la guardo en un array de np
        image = np.array(metadata["CMI"][:].data)

        if int(banda) == 3:
            esc = 0.5
            # escala es 1/2 porque tamaño de pixel de banda 3 = 1 km
            # y tamaño pixel del resto = 2 km
            x = range(0, 10848)
            y = range(0, 10848)
            f = interpolate.interp2d(x, y, image, kind="cubic")
            xnew = np.arange(x[0], x[-1], (x[1] - x[0]) / esc)
            ynew = np.arange(y[0], y[-1], (y[1] - y[0]) / esc)
            image = f(xnew, ynew)

        # tamaño del recorte en proyeccion goes
        # img_extentr = [x0, x0+columnas*psize, y0 -filas*psize, y0]

        esc = int(N / image.shape[0])
        Nx = int(cols / esc)  # numero de puntos del recorte en x
        Ny = int(rows / esc)  # numero de puntos del recorte en y
        self.f0 = int(
            (-y0 / psize + N / 2 - 1.5) / esc
        )  # fila del angulo superior izquierdo
        self.c0 = int(
            (x0 / psize + N / 2 + 0.5) / esc
        )  # columna del angulo superior izquierdo
        self.f1 = int(self.f0 + Ny)  # fila del angulo inferior derecho
        self.c1 = int(self.c0 + Nx)  # columna del angulo inferior derecho

        trim_img = image[self.f0:self.f1, self.c0:self.c1]
        return trim_img

    def solar7(self, ch7, ch13):
        """
        This function does a zenith angle correction to channel 7.
        This correction is needed for daylight images.

        Parameters
        ----------
        ch7: ``numpy.array``
            Trimmed image of channel 7.
        ch13: ``numpy.array``
            Trimed image of channel 13.
        latlon_extent: ``list``
            List containing the borders of the image in latitude and
            longitude [x1,y1,x2,y2] where:
                x1, further west longitude
                y1, further south latitude
                x2, further east longitude
                y2, further north latitude

        Returns
        -------
        data2b: ``numpy.array``
            Zenith calculation for every pixel.
        """
        lat = np.load(
            "/home/pola/.virtualenvs/stratopy/StratoPy/stratopy/lat_vec.npy"
        )[self.f0:self.f1]
        lon = np.load(
            "/home/pola/.virtualenvs/stratopy/StratoPy/stratopy/lat_vec.npy"
        )[self.c0:self.c1]

        zenith = np.zeros((ch7.shape[0], ch7.shape[1]))
        # Calculate the solar zenith angle
        utc_time = datetime(self.julian_date[:4], 1, 2, self.utc_hour, 00)
        for x in range(len(self.lat)):
            for y in range(len(self.lon)):
                zenith[x, y] = astronomy.sun_zenith_angle(
                    utc_time, lon[y], lat[x]
                )
        refl39 = Calculator(
            platform_name="GOES-16", instrument="abi", band="ch7"
        )
        data2b = refl39.reflectance_from_tbs(zenith, ch7, ch13)
        return data2b

    def RGB(self, rec03, rec07, rec13):
        """
        This function creates an RGB image that represents the day microphysics
        according to the GOES webpage manual.

        Parameters
        ----------
        rec03: ``numpy.array``
            Processed image of channel 3.
        rec07b: ``numpy.array``
            Processed image of channel 7.
        rec13: ``numpy.array``
            Processed image of channel 13.

        Returns
        -------
        RGB: ``numpy.array``
            RGB day microphysics image.
        """

        R = rec03  # banda3
        G = rec07  # banda7 con corrección zenith
        B = rec13  # banda13

        # Minimuns and Maximuns
        Rmin = 0
        Rmax = 1

        Gmin = 0
        Gmax = 0.6

        Bmin = 203
        Bmax = 323

        # Choose the gamma -> STANDARIZADAS
        gamma_R = 1
        gamma_G = 2.5
        gamma_B = 1

        # Normalize the data
        R = ((R - Rmin) / (Rmax - Rmin)) ** (1 / gamma_R)
        G = ((G - Gmin) / (Gmax - Gmin)) ** (1 / gamma_G)
        B = ((B - Bmin) / (Bmax - Bmin)) ** (1 / gamma_B)

        # Normalizamos (matplotlib lo normaliza de todas formas)
        RR = np.copy(R)
        BB = np.copy(B)
        GG = np.copy(G)

        RR[RR < 0] = 0.0
        RR[RR > 1] = 1.0
        BB[BB < 0] = 0.0
        BB[BB > 1] = 1.0
        GG[GG < 0] = 0.0
        GG[GG > 1] = 1.0

        # Create the RGB
        RGB = np.stack([R, G, B], axis=2)
        # el axis está para que el shape sea fil col dim y no dim col fil
        self.RRGB = np.stack([RR, GG, BB], axis=2)
        print(RGB.shape)
        return self.RRGB

    def to_dataframe(self, rec):

        """Returns a pandas dataframe containing Latitude and Longitude for
        every pixel of a GOES full disk image, and the value of the pixel,
        from a numpy array.

        Parameters
        ----------
        None

        Returns
        -------
        rgb_df: Pandas DataFrame

        """
        lat = np.load(
            "/home/pola/.virtualenvs/stratopy/StratoPy/stratopy/lat_vec.npy"
        )[self.f0:self.f1]
        lon = np.load(
            "/home/pola/.virtualenvs/stratopy/StratoPy/stratopy/lat_vec.npy"
        )[self.c0:self.c1]

        rgb_df = pd.DataFrame({"Latitude": lat, "Longitude": lon})

        return rgb_df


def mask(rgb):
    """This function returns a labeled-by-color image according to
    the interpretation of the product Day Microphysics
    (https://weather.msfc.nasa.gov/sport/training/quickGuides/
    rgb/QuickGuide_DtMicroRGB_NASA_SPoRT.pdf)

    Parameters:
    -----------
    rgb: numpy array
    Numpy Array object containig the Day Microphysics RGB product

    Returns:
    -------
    img_mask: numpy array
    Masked RGB

    """

    img_mask = np.zeros(rgb.shape)

    # Large drops, Low clouds-> pink/magenta
    lc_rfilter = rgb[:, :, 0] > 0.7  # R>0.8
    lc_gfilter = rgb[:, :, 1] < 0.4  # G
    lc_bfilter = rgb[:, :, 2] > 0.6  # B
    lc_filter = lc_rfilter * lc_gfilter * lc_bfilter
    # Mask= magenta
    img_mask[lc_filter, 0] = 1.0
    img_mask[lc_filter, 1] = 0.0
    img_mask[lc_filter, 2] = 1.0

    # Stratus/Stratoculumus (small drops, low clouds) -> bright green/blue
    st_rfilter = (rgb[:, :, 0] > 0.3) * (rgb[:, :, 0] < 0.45)  # R
    st_gfilter = (rgb[:, :, 1] > 0.5) * (rgb[:, :, 1] < 0.8)  # G
    st_bfilter = rgb[:, :, 2] < 0.7
    st_filter = st_rfilter * st_gfilter * st_bfilter
    # Mask=Light blue
    img_mask[st_filter, 0] = 0.0
    img_mask[st_filter, 1] = 1.0
    img_mask[st_filter, 2] = 1.0

    # CumuloNimbis (high clouds) -> red, dark orange
    cb_rfilter = rgb[:, :, 0] > 0.7  # R
    cb_gfilter = rgb[:, :, 1] < 0.3  # G
    cb_bfilter = rgb[:, :, 2] < 0.3  # B
    cb_filter = cb_rfilter * cb_gfilter * cb_bfilter
    # Mask=Red
    img_mask[cb_filter, 0] = 1.0
    img_mask[cb_filter, 1] = 0.0
    img_mask[cb_filter, 2] = 0.0

    # Cirrus (high clouds)-> green, dark green
    cr_rfilter = rgb[:, :, 0] < 0.3  # R
    cr_gfilter = rgb[:, :, 1] > 0.7  # G
    cr_bfilter = rgb[:, :, 2] < 0.3  # B
    cr_filter = cr_rfilter * cr_gfilter * cr_bfilter
    # Mask= Green
    img_mask[cr_filter, 0] = 0.0
    img_mask[cr_filter, 1] = 1.0
    img_mask[cr_filter, 2] = 0.0

    # supercooled clouds Thick, small drops, medium clouds-> yellow
    super_rfilter = rgb[:, :, 0] > 0.8
    super_gfilter = rgb[:, :, 1] > 0.8
    super_bfilter = rgb[:, :, 2] < 0.2  # amarillo
    super_filter = super_rfilter * super_gfilter * super_bfilter
    # Mask=Yellow
    img_mask[super_filter, 0] = 1.0
    img_mask[super_filter, 1] = 1.0
    img_mask[super_filter, 2] = 0.0

    return img_mask[:, :, [0, 1, 2]]<|MERGE_RESOLUTION|>--- conflicted
+++ resolved
@@ -31,17 +31,10 @@
     metadat: File variables.
 
     """
-<<<<<<< HEAD
-
-    data = Dataset(file_path, "r")  # Open netcdf file
-    metadata = data.variables
-    return metadata
-=======
     # Open netcdf file and extract variables
     data = Dataset(file_path, "r")
     result = data.variables
     return result
->>>>>>> 474f4d79
 
 
 class GoesDataFrame:
@@ -61,28 +54,6 @@
         CMIPF GOES-16 product.
     """
 
-<<<<<<< HEAD
-    def __init__(self, file_path):
-
-        self.metadato = read_nc(file_path)
-
-        find_numbers = re.findall(r"\d+", file_path)
-        # start_date = [
-        #     band_path.split("s20", 1)[1].split("_", 1)[0]
-        #     for band_path in self.file_path
-        # ]
-
-        # # Check for date and product consistency
-        # assert all(
-        #     date == start_date[0] for date in start_date
-        # ), "Start date's from all files should be the same."
-        # assert all(
-        #     "L2-CMIPF" in path for path in self.file_path
-        # ), "Files must be from the same product."
-
-        # guarda desde el nivel L1 o L2
-        # file_name = file_path.split("OR_ABI-")[1]
-=======
     def __init__(self, path_channel_3, path_channel_7, path_channel_13):
         self.file_path = (path_channel_3, path_channel_7, path_channel_13)
         self.metadata = read_nc(self.file_path[0])
@@ -101,7 +72,6 @@
 
         # Saves from level L1 or L2
         find_numbers = re.findall(r"\d+", self.file_path[0])
->>>>>>> 474f4d79
         self.julian_date = find_numbers[5][:-1]
         start_date = datetime.strptime(self.julian_date, "%Y%j%H%M%S")
         self.sam_date = start_date.strftime("%d-%m-%y")
