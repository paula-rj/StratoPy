--- conflicted
+++ resolved
@@ -86,18 +86,6 @@
 
     _trim_coord = attr.ib(init=False)
     RGB = attr.ib(init=False)
-<<<<<<< HEAD
-    img_date = attr.ib(init=False)
-
-    def __repr__(self):
-        img_date = self.img_date.strftime("%d/%m/%y-%H:%M")
-        bands = [int(band.split("C")[1]) for band in self._data.keys()]
-        if len(bands) == 1:
-            return f"GOES Object -- {img_date}, CH={bands[0]}"
-        else:
-            return (
-                f"GOES Object -- {img_date}, "
-=======
     _img_date = attr.ib(init=False)
 
     def __repr__(self):
@@ -108,25 +96,10 @@
         else:
             return (
                 f"GOES Object -- {_img_date}, "
->>>>>>> 04753abb
                 f"CH={bands[0]}, {bands[1]} and {bands[2]}"
             )
 
     def _repr_html_(self):
-<<<<<<< HEAD
-        img_date = self.img_date.strftime("%d/%m/%y-%H:%M")
-        bands = [int(band.split("C")[1]) for band in self._data.keys()]
-        footer = "<b>-- Goes Object</b>"
-        if len(bands) == 1:
-            return f"<div>{img_date}, , CH={bands[0]} {footer}</div>"
-        else:
-            return (
-                f"<div>{img_date}, , "
-                f"CH={bands[0]}, {bands[1]} and {bands[2]} {footer}</div>"
-            )
-
-    @img_date.default
-=======
         _img_date = self._img_date.strftime("%d/%m/%y-%H:%M")
         bands = [int(band.split("C")[1]) for band in self._data]
         footer = "<b>-- Goes Object</b>"
@@ -139,7 +112,6 @@
             )
 
     @_img_date.default
->>>>>>> 04753abb
     def _img_date_default(self):
         # Using existing channel date (same for all)
         channel_data = list(self._data.values())[0]
@@ -210,11 +182,7 @@
 
         return trim_coordinates
 
-<<<<<<< HEAD
     def trim(self):
-=======
-    def trim(self, for_RGB=True):
->>>>>>> 04753abb
         """
         This function trims a GOES CMI image according to the width, height
         max west longitude and upper latitude specified on the parameters.
@@ -235,11 +203,7 @@
             trim_img[ch_id] = image[r0:r1, c0:c1]
 
             # Rescale channels with psize = 1000 [m]
-<<<<<<< HEAD
             if ch_id == "M3C03":
-=======
-            if for_RGB and ch_id == "M3C03":
->>>>>>> 04753abb
                 x = range(trim_img[ch_id][:].shape[1])
                 y = range(trim_img[ch_id][:].shape[0])
                 f = interpolate.interp2d(x, y, trim_img[ch_id], kind="cubic")
@@ -249,42 +213,6 @@
 
         return trim_img
 
-<<<<<<< HEAD
-    def solar7(self, ch7, ch13):
-        """
-        This function does a zenith angle correction to channel 7.
-        This correction is needed for daylight images.
-        Parameters
-        ----------
-        ch7: ``numpy.array``
-            Trimmed image of channel 7.
-        ch13: ``numpy.array``
-            Trimed image of channel 13.
-        Returns
-        -------
-        data2b: ``numpy.array``
-            Zenith calculation for every pixel.
-        """
-        # Construct paths
-        latitude_path = os.path.join(PATH, "lat_vec.npy")
-        longitude_path = os.path.join(PATH, "lon_vec.npy")
-
-        # Trimmed coordinates
-        r0, r1, c0, c1 = self._trim_coord["M3C07"]
-        lat = np.load(latitude_path)[r0:r1]
-        lon = np.load(longitude_path)[c0:c1]
-
-        # Calculate the solar zenith angle
-        utc_time = datetime.datetime(2019, 1, 2, 18, 00)  # Corregir esto
-        LON, LAT = np.meshgrid(lon, lat)
-        zenith = astronomy.sun_zenith_angle(utc_time, LON, LAT)
-        refl39 = Calculator(
-            platform_name="GOES-16", instrument="abi", band="ch7"
-        )
-        return refl39.reflectance_from_tbs(zenith, ch7, ch13)
-
-=======
->>>>>>> 04753abb
     @RGB.default
     def _RGB_default(self, masked=False):
         """
@@ -317,15 +245,11 @@
         else:
             # Asign color to bands and make zenith correction on band 7.
             R = trimmed_img["M3C03"]
-<<<<<<< HEAD
-            G = self.solar7(trimmed_img["M3C07"], trimmed_img["M3C13"])
-=======
             G = solar7(
                 self._trim_coord["M3C07"],
                 trimmed_img["M3C07"],
                 trimmed_img["M3C13"],
             )
->>>>>>> 04753abb
             B = trimmed_img["M3C13"]
 
             # Minimuns and Maximuns
@@ -357,13 +281,6 @@
 
             # Create the norm RGB
             RRGB = np.stack([RR, GG, BB], axis=2)
-<<<<<<< HEAD
-
-            if masked is True:
-                RRGB = mask(RRGB)
-
-            return RRGB
-=======
 
             if masked is True:
                 RRGB = mask(RRGB)
@@ -409,7 +326,6 @@
     refl39 = Calculator(platform_name="GOES-16", instrument="abi", band="ch7")
 
     return refl39.reflectance_from_tbs(zenith, ch7, ch13)
->>>>>>> 04753abb
 
 
 def mask(rgb):
