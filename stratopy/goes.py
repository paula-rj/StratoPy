from datetime import datetime

from netCDF4 import Dataset

import numpy as np

from pyorbital import astronomy

from pyspectral.near_infrared_reflectance import Calculator

from scipy import interpolate


class GoesClass:
    """Generates an StratDataFrame object containing Day Microphysics
    according to the GOES-16 definition.

    Parameters
    ----------
    file_path_ch3: ``str``
        String containing the paths of the channels 3 of the CMIPF
        Goes-16 product.
    file_path_ch7: ``str``
        String containing the paths of the channels 7 of the CMIPF
        Goes-16 product.
    file_path_ch13: ``str``
        String containing the paths of the channels 13 of the CMIPF
        Goes-16 product.
    """

    def __init__(self, file_path_ch3, file_path_ch7, file_path_ch13):
        self.file_path = (file_path_ch3, file_path_ch7, file_path_ch13)
        start_date = [
            band_path.split("s20", 1)[1].split("_", 1)[0]
            for band_path in self.file_path
        ]

        # Check for date and product consistency
        assert all(
            date == start_date[0] for date in start_date
        ), "Start date's from all files should be the same."
        assert all(
            "L2-CMIPF" in path for path in self.file_path
        ), "Files must be from the same product."

        # guarda desde el nivel L1 o L2
        # file_name = self.file_path.split("OR_ABI-")[1]
        self.julian_date = start_date[0][:5]
        self.sam_date = (
            datetime.strptime(self.julian_date, "%y%j")
            .date()
            .strftime("%d-%m-%y")
        )
        self.utc_hour = start_date[0][5:9]

    def __repr__(self):
        return f"GOES obj. Date: {self.sam_date}; {self.utc_hour} UTC "

<<<<<<< HEAD
    def recorte(
        self, filas=1440, columnas=1440, x0=-555469.8930323641, y0=0.0
    ):

        # lat =  0. -> y0
        # lon = -80. -> x0
        """
        Funcion que recorta una imagen tipo CMI de GOES.
        Parameters
        ----------
        data_path: str.
        Direccion de los datos GOES.
        filas: int.
        Cantidad de filas de pixeles (largo) que tendrá la imagen recortada
        columnas: int.
        Cantidad de columnas de pixeles (ancho) que tendrá la imagen recortada
        x0: float.
        Coordenada x en sistema geoestacionario GOES del limite superior
        izquierdo en m.
        y0: float.
        Coordenada y en sistema geoestacionario GOES del limite superior
        izquierdo en m.

        Returns
        -------
        im_rec: matriz con los elementos del recorte

        """
        psize = 2000
        N = 5424  # esc da 1
        esc = 1  # Fijate pau que es esto!!
        data = Dataset(self.file_path)  # Abro el archivo netcdf
        metadato = data.variables  # Extraigo todas las variables
        banda = metadato["band_id"][:].data[0]  # Extraigo el nro de banda
        # Extraigo la imagen y la guardo en un array de np
        image = np.array(metadato["CMI"][:].data)

        if int(banda) == 3:
            x = range(0, 10848)
            y = range(0, 10848)
            f = interpolate.interp2d(x, y, image, kind="cubic")
            xnew = np.arange(x[0], x[-1], (x[1] - x[0]) / esc)
            ynew = np.arange(y[0], y[-1], (y[1] - y[0]) / esc)
            image = f(xnew, ynew)

        img_extentr = [
            x0,
            x0 + columnas * psize,
            y0 - filas * psize,
            y0,
        ]  # tamaño del recorte en proyeccion goes
        print("extent rec en proyeccion goes:", img_extentr)

        esc = int(N / image.shape[0])
        Nx = int(columnas / esc)  # numero de puntos del recorte en x
        Ny = int(filas / esc)  # numero de puntos del recorte en x
        f0 = int(
            (-y0 / psize + N / 2 - 1.5) / esc
        )  # fila del angulo superior izquierdo
        # columna del angulo superior izquierdo
        c0 = int((x0 / psize + N / 2 + 0.5) / esc)
        f1 = int(f0 + Ny)  # fila del angulo inferior derecho
        c1 = int(c0 + Nx)  # columna del angulo inferior derecho
        print("coordenadas filas, col: ", f0, c0, f1, c1)

        im_rec = image[f0:f1, c0:c1]
        return im_rec

    def solar_7(self, ch7, ch13, latlon_extent):
        """ "
        Función que realiza la corrección según ángulo
        del zenith para la banda 7.
        Esta corrección es necesaria para imagenes de día
        Parameters
        ----------
        ch7: matriz (recortada) del canal 7
        ch13: matriz (recortada) del canal 13
        latlon_extent: list
        Lista [x1,y1,x2,y2] de los bordes de la imagen
        en latitud, longitud donde
            x1=longitud de más al oeste
            y1=latitud de más al sur (punto y inferior)
            x2 = longitud de más al este
            y2=latitud de más al norte (punto y superior)

        Returns
        -------
        data2b: matriz con el cálculo de zenith pixel a pixel
        """
        # Calculo del ángulo del sol para banda 7
        # NOTAR que esto está mal. Está calulando una latitud
        # y longitud equiespaciadas.
        # Tengo el codigo para hacerlo bien, ya lo voy a subir.
        lat = np.linspace(
            self.latlon_extent[3], self.latlon_extent[1], ch7.shape[0]
        )
        lon = np.linspace(
            self.latlon_extent[0], self.latlon_extent[2], ch7.shape[1]
        )
        print(lat.shape)
        print(lon.shape)

        zenith = np.zeros((ch7.shape[0], ch7.shape[1]))
        # Calculate the solar zenith angle
        utc_time = datetime(2019, 1, 2, 18, 00)
        for x in range(len(lat)):
            for y in range(len(lon)):
                zenith[x, y] = astronomy.sun_zenith_angle(
                    utc_time, lon[y], lat[x]
                )
        refl39 = Calculator(
            platform_name="GOES-16", instrument="abi", band="ch7"
        )
        data2b = refl39.reflectance_from_tbs(zenith, ch7, ch13)
        return data2b

    def day_microphysicsRGB(self, rec03, rec07, rec13):
        """
        Función que arma una imagen RGB que representa microfísica
        de día según la guía de la pagina de GOES.

        Parameters
        ----------
        rec03: numpy array
        imágen correctamente procesada de la banda 3
        rec07b: numpy array
        imágen correctamente procesada de la banda 7
        rec13: numpy array
        imágen correctamente procesada de la banda 13

        Returns
        -------
        RGB: numpy array
        Imagen RGB de microfísica de día
        """

        # Correccion del zenith
        lat = np.linspace(
            self.latlon_extent[3], self.latlon_extent[1], rec07.shape[0]
        )
        lon = np.linspace(
            self.latlon_extent[0], self.latlon_extent[2], rec07.shape[1]
        )
        zenith = np.zeros((rec07.shape[0], rec07.shape[1]))
        # Calculate the solar zenith angle
        utc_time = datetime(2019, 1, 2, 18, 00)
        for x in range(len(lat)):
            for y in range(len(lon)):
                zenith[x, y] = astronomy.sun_zenith_angle(
                    utc_time, lon[y], lat[x]
                )
        # refl39 = Calculator(
        #     platform_name="GOES-16", instrument="abi", band="ch7"
        # )
        # data07b = refl39.reflectance_from_tbs(zenith, ch7, ch13)

        R = rec03  # banda3
        G = rec07  # banda7 con corrección zenith
        B = rec13  # banda13

        # Minimuns and Maximuns
        Rmin = 0
        Rmax = 1

        Gmin = 0
        Gmax = 0.6

        Bmin = 203
        Bmax = 323

        # Choose the gamma -> STANDARIZADAS
        gamma_R = 1
        gamma_G = 2.5
        gamma_B = 1

        # Normalize the data
        R = ((R - Rmin) / (Rmax - Rmin)) ** (1 / gamma_R)
        G = ((G - Gmin) / (Gmax - Gmin)) ** (1 / gamma_G)
        B = ((B - Bmin) / (Bmax - Bmin)) ** (1 / gamma_B)

        # Normalizamos (matplotlib lo normaliza de todas formas)
        RR = np.copy(R)
        BB = np.copy(B)
        GG = np.copy(G)

        RR[RR < 0] = 0.0
        RR[RR > 1] = 1.0
        BB[BB < 0] = 0.0
        BB[BB > 1] = 1.0
        GG[GG < 0] = 0.0
        GG[GG > 1] = 1.0

        # Create the RGB
        RGB = np.stack([R, G, B], axis=2)
        # el axis está para que el shape sea fil col dim y no dim col fil
        RRGB = np.stack([RR, GG, BB], axis=2)
        print(RGB.shape)
        return RRGB
=======

def read_nc(self, folder_path, start_date):
    pass


def recorte(self, filas=1440, columnas=1440, x0=-555469.8930323641, y0=0.0):

    # lat =  0. -> y0
    # lon = -80. -> x0
    """
    Funcion que recorta una imagen tipo CMI de GOES.
    Parameters
    ----------
    data_path: str.
    Direccion de los datos GOES.
    filas: int.
    Cantidad de filas de pixeles (largo) que tendrá la imagen recortada
    columnas: int.
    Cantidad de columnas de pixeles (ancho) que tendrá la imagen recortada
    x0: float.
    Coordenada x en sistema geoestacionario GOES del limite superior
    izquierdo en m.
    y0: float.
    Coordenada y en sistema geoestacionario GOES del limite superior
    izquierdo en m.

    Returns
    -------
    im_rec: matriz con los elementos del recorte

    """
    psize = 2000
    N = 5424  # esc da 1
    esc = 1  # Fijate pau que es esto!!
    data = Dataset(self.file_path)  # Abro el archivo netcdf
    metadato = data.variables  # Extraigo todas las variables
    banda = metadato["band_id"][:].data[0]  # Extraigo el nro de banda
    # Extraigo la imagen y la guardo en un array de np
    image = np.array(metadato["CMI"][:].data)

    if int(banda) == 3:
        x = range(0, 10848)
        y = range(0, 10848)
        f = interpolate.interp2d(x, y, image, kind="cubic")
        xnew = np.arange(x[0], x[-1], (x[1] - x[0]) / esc)
        ynew = np.arange(y[0], y[-1], (y[1] - y[0]) / esc)
        image = f(xnew, ynew)

    img_extentr = [
        x0,
        x0 + columnas * psize,
        y0 - filas * psize,
        y0,
    ]  # tamaño del recorte en proyeccion goes
    print("extent rec en proyeccion goes:", img_extentr)

    esc = int(N / image.shape[0])
    Nx = int(columnas / esc)  # numero de puntos del recorte en x
    Ny = int(filas / esc)  # numero de puntos del recorte en x
    f0 = int(
        (-y0 / psize + N / 2 - 1.5) / esc
    )  # fila del angulo superior izquierdo
    # columna del angulo superior izquierdo
    c0 = int((x0 / psize + N / 2 + 0.5) / esc)
    f1 = int(f0 + Ny)  # fila del angulo inferior derecho
    c1 = int(c0 + Nx)  # columna del angulo inferior derecho
    print("coordenadas filas, col: ", f0, c0, f1, c1)

    im_rec = image[f0:f1, c0:c1]
    return im_rec


def solar_7(self, ch7, ch13, latlon_extent):
    """ "
    Función que realiza la corrección según ángulo
    del zenith para la banda 7.
    Esta corrección es necesaria para imagenes de día
    Parameters
    ----------
    ch7: matriz (recortada) del canal 7
    ch13: matriz (recortada) del canal 13
    latlon_extent: list
    Lista [x1,y1,x2,y2] de los bordes de la imagen
    en latitud, longitud donde
        x1=longitud de más al oeste
        y1=latitud de más al sur (punto y inferior)
        x2 = longitud de más al este
        y2=latitud de más al norte (punto y superior)

    Returns
    -------
    data2b: matriz con el cálculo de zenith pixel a pixel
    """
    # Calculo del ángulo del sol para banda 7
    # NOTAR que esto está mal. Está calulando una latitud
    # y longitud equiespaciadas.
    # Tengo el codigo para hacerlo bien, ya lo voy a subir.
    lat = np.linspace(
        self.latlon_extent[3], self.latlon_extent[1], ch7.shape[0]
    )
    lon = np.linspace(
        self.latlon_extent[0], self.latlon_extent[2], ch7.shape[1]
    )
    # print(lat.shape)
    # print(lon.shape)

    zenith = np.zeros((ch7.shape[0], ch7.shape[1]))
    # Calculate the solar zenith angle
    utc_time = datetime(2019, 1, 2, 18, 00)
    for x in range(len(lat)):
        for y in range(len(lon)):
            zenith[x, y] = astronomy.sun_zenith_angle(utc_time, lon[y], lat[x])
    refl39 = Calculator(platform_name="GOES-16", instrument="abi", band="ch7")
    data2b = refl39.reflectance_from_tbs(zenith, ch7, ch13)
    return data2b


def day_microphysicsRGB(self, rec03, rec07, rec13):
    """
    Función que arma una imagen RGB que representa microfísica
    de día según la guía de la pagina de GOES.

    Parameters
    ----------
    rec03: numpy array
    imágen correctamente procesada de la banda 3
    rec07b: numpy array
    imágen correctamente procesada de la banda 7
    rec13: numpy array
    imágen correctamente procesada de la banda 13

    Returns
    -------
    RGB: numpy array
    Imagen RGB de microfísica de día
    """

    # Correccion del zenith
    lat = np.linspace(
        self.latlon_extent[3], self.latlon_extent[1], rec07.shape[0]
    )
    lon = np.linspace(
        self.latlon_extent[0], self.latlon_extent[2], rec07.shape[1]
    )
    zenith = np.zeros((rec07.shape[0], rec07.shape[1]))
    # Calculate the solar zenith angle
    utc_time = datetime(2019, 1, 2, 18, 00)
    for x in range(len(lat)):
        for y in range(len(lon)):
            zenith[x, y] = astronomy.sun_zenith_angle(utc_time, lon[y], lat[x])
    # refl39 = Calculator(
    #     platform_name="GOES-16", instrument="abi", band="ch7"
    # )
    # data07b = refl39.reflectance_from_tbs(zenith, ch7, ch13)

    R = rec03  # banda3
    G = rec07  # banda7 con corrección zenith
    B = rec13  # banda13

    # Minimuns and Maximuns
    Rmin = 0
    Rmax = 1

    Gmin = 0
    Gmax = 0.6

    Bmin = 203
    Bmax = 323

    # Choose the gamma -> STANDARIZADAS
    gamma_R = 1
    gamma_G = 2.5
    gamma_B = 1

    # Normalize the data
    R = ((R - Rmin) / (Rmax - Rmin)) ** (1 / gamma_R)
    G = ((G - Gmin) / (Gmax - Gmin)) ** (1 / gamma_G)
    B = ((B - Bmin) / (Bmax - Bmin)) ** (1 / gamma_B)

    # Normalizamos (matplotlib lo normaliza de todas formas)
    RR = np.copy(R)
    BB = np.copy(B)
    GG = np.copy(G)

    RR[RR < 0] = 0.0
    RR[RR > 1] = 1.0
    BB[BB < 0] = 0.0
    BB[BB > 1] = 1.0
    GG[GG < 0] = 0.0
    GG[GG > 1] = 1.0

    # Create the RGB
    RGB = np.stack([R, G, B], axis=2)
    # el axis está para que el shape sea fil col dim y no dim col fil
    RRGB = np.stack([RR, GG, BB], axis=2)
    print(RGB.shape)
    return RRGB
>>>>>>> c7245e43
<|MERGE_RESOLUTION|>--- conflicted
+++ resolved
@@ -56,206 +56,6 @@
     def __repr__(self):
         return f"GOES obj. Date: {self.sam_date}; {self.utc_hour} UTC "
 
-<<<<<<< HEAD
-    def recorte(
-        self, filas=1440, columnas=1440, x0=-555469.8930323641, y0=0.0
-    ):
-
-        # lat =  0. -> y0
-        # lon = -80. -> x0
-        """
-        Funcion que recorta una imagen tipo CMI de GOES.
-        Parameters
-        ----------
-        data_path: str.
-        Direccion de los datos GOES.
-        filas: int.
-        Cantidad de filas de pixeles (largo) que tendrá la imagen recortada
-        columnas: int.
-        Cantidad de columnas de pixeles (ancho) que tendrá la imagen recortada
-        x0: float.
-        Coordenada x en sistema geoestacionario GOES del limite superior
-        izquierdo en m.
-        y0: float.
-        Coordenada y en sistema geoestacionario GOES del limite superior
-        izquierdo en m.
-
-        Returns
-        -------
-        im_rec: matriz con los elementos del recorte
-
-        """
-        psize = 2000
-        N = 5424  # esc da 1
-        esc = 1  # Fijate pau que es esto!!
-        data = Dataset(self.file_path)  # Abro el archivo netcdf
-        metadato = data.variables  # Extraigo todas las variables
-        banda = metadato["band_id"][:].data[0]  # Extraigo el nro de banda
-        # Extraigo la imagen y la guardo en un array de np
-        image = np.array(metadato["CMI"][:].data)
-
-        if int(banda) == 3:
-            x = range(0, 10848)
-            y = range(0, 10848)
-            f = interpolate.interp2d(x, y, image, kind="cubic")
-            xnew = np.arange(x[0], x[-1], (x[1] - x[0]) / esc)
-            ynew = np.arange(y[0], y[-1], (y[1] - y[0]) / esc)
-            image = f(xnew, ynew)
-
-        img_extentr = [
-            x0,
-            x0 + columnas * psize,
-            y0 - filas * psize,
-            y0,
-        ]  # tamaño del recorte en proyeccion goes
-        print("extent rec en proyeccion goes:", img_extentr)
-
-        esc = int(N / image.shape[0])
-        Nx = int(columnas / esc)  # numero de puntos del recorte en x
-        Ny = int(filas / esc)  # numero de puntos del recorte en x
-        f0 = int(
-            (-y0 / psize + N / 2 - 1.5) / esc
-        )  # fila del angulo superior izquierdo
-        # columna del angulo superior izquierdo
-        c0 = int((x0 / psize + N / 2 + 0.5) / esc)
-        f1 = int(f0 + Ny)  # fila del angulo inferior derecho
-        c1 = int(c0 + Nx)  # columna del angulo inferior derecho
-        print("coordenadas filas, col: ", f0, c0, f1, c1)
-
-        im_rec = image[f0:f1, c0:c1]
-        return im_rec
-
-    def solar_7(self, ch7, ch13, latlon_extent):
-        """ "
-        Función que realiza la corrección según ángulo
-        del zenith para la banda 7.
-        Esta corrección es necesaria para imagenes de día
-        Parameters
-        ----------
-        ch7: matriz (recortada) del canal 7
-        ch13: matriz (recortada) del canal 13
-        latlon_extent: list
-        Lista [x1,y1,x2,y2] de los bordes de la imagen
-        en latitud, longitud donde
-            x1=longitud de más al oeste
-            y1=latitud de más al sur (punto y inferior)
-            x2 = longitud de más al este
-            y2=latitud de más al norte (punto y superior)
-
-        Returns
-        -------
-        data2b: matriz con el cálculo de zenith pixel a pixel
-        """
-        # Calculo del ángulo del sol para banda 7
-        # NOTAR que esto está mal. Está calulando una latitud
-        # y longitud equiespaciadas.
-        # Tengo el codigo para hacerlo bien, ya lo voy a subir.
-        lat = np.linspace(
-            self.latlon_extent[3], self.latlon_extent[1], ch7.shape[0]
-        )
-        lon = np.linspace(
-            self.latlon_extent[0], self.latlon_extent[2], ch7.shape[1]
-        )
-        print(lat.shape)
-        print(lon.shape)
-
-        zenith = np.zeros((ch7.shape[0], ch7.shape[1]))
-        # Calculate the solar zenith angle
-        utc_time = datetime(2019, 1, 2, 18, 00)
-        for x in range(len(lat)):
-            for y in range(len(lon)):
-                zenith[x, y] = astronomy.sun_zenith_angle(
-                    utc_time, lon[y], lat[x]
-                )
-        refl39 = Calculator(
-            platform_name="GOES-16", instrument="abi", band="ch7"
-        )
-        data2b = refl39.reflectance_from_tbs(zenith, ch7, ch13)
-        return data2b
-
-    def day_microphysicsRGB(self, rec03, rec07, rec13):
-        """
-        Función que arma una imagen RGB que representa microfísica
-        de día según la guía de la pagina de GOES.
-
-        Parameters
-        ----------
-        rec03: numpy array
-        imágen correctamente procesada de la banda 3
-        rec07b: numpy array
-        imágen correctamente procesada de la banda 7
-        rec13: numpy array
-        imágen correctamente procesada de la banda 13
-
-        Returns
-        -------
-        RGB: numpy array
-        Imagen RGB de microfísica de día
-        """
-
-        # Correccion del zenith
-        lat = np.linspace(
-            self.latlon_extent[3], self.latlon_extent[1], rec07.shape[0]
-        )
-        lon = np.linspace(
-            self.latlon_extent[0], self.latlon_extent[2], rec07.shape[1]
-        )
-        zenith = np.zeros((rec07.shape[0], rec07.shape[1]))
-        # Calculate the solar zenith angle
-        utc_time = datetime(2019, 1, 2, 18, 00)
-        for x in range(len(lat)):
-            for y in range(len(lon)):
-                zenith[x, y] = astronomy.sun_zenith_angle(
-                    utc_time, lon[y], lat[x]
-                )
-        # refl39 = Calculator(
-        #     platform_name="GOES-16", instrument="abi", band="ch7"
-        # )
-        # data07b = refl39.reflectance_from_tbs(zenith, ch7, ch13)
-
-        R = rec03  # banda3
-        G = rec07  # banda7 con corrección zenith
-        B = rec13  # banda13
-
-        # Minimuns and Maximuns
-        Rmin = 0
-        Rmax = 1
-
-        Gmin = 0
-        Gmax = 0.6
-
-        Bmin = 203
-        Bmax = 323
-
-        # Choose the gamma -> STANDARIZADAS
-        gamma_R = 1
-        gamma_G = 2.5
-        gamma_B = 1
-
-        # Normalize the data
-        R = ((R - Rmin) / (Rmax - Rmin)) ** (1 / gamma_R)
-        G = ((G - Gmin) / (Gmax - Gmin)) ** (1 / gamma_G)
-        B = ((B - Bmin) / (Bmax - Bmin)) ** (1 / gamma_B)
-
-        # Normalizamos (matplotlib lo normaliza de todas formas)
-        RR = np.copy(R)
-        BB = np.copy(B)
-        GG = np.copy(G)
-
-        RR[RR < 0] = 0.0
-        RR[RR > 1] = 1.0
-        BB[BB < 0] = 0.0
-        BB[BB > 1] = 1.0
-        GG[GG < 0] = 0.0
-        GG[GG > 1] = 1.0
-
-        # Create the RGB
-        RGB = np.stack([R, G, B], axis=2)
-        # el axis está para que el shape sea fil col dim y no dim col fil
-        RRGB = np.stack([RR, GG, BB], axis=2)
-        print(RGB.shape)
-        return RRGB
-=======
 
 def read_nc(self, folder_path, start_date):
     pass
@@ -452,5 +252,4 @@
     # el axis está para que el shape sea fil col dim y no dim col fil
     RRGB = np.stack([RR, GG, BB], axis=2)
     print(RGB.shape)
-    return RRGB
->>>>>>> c7245e43
+    return RRGB