--- conflicted
+++ resolved
@@ -64,11 +64,8 @@
 
 
 @attr.s(frozen=True, repr=False)
-<<<<<<< HEAD
 class Goes:
-=======
-class GoesDataFrame:
->>>>>>> cf1ae469
+
     """Generates an object containing de Day Microphysics state
     according to GOES-16 manual.
     Parameters
@@ -76,21 +73,14 @@
     data: data from netcdf file. Dataset(file_path).variables
     """
 
-<<<<<<< HEAD
     data = attr.ib()  # Podriamos validar DataFrame y Transformar
-=======
-    data = attr.ib()
->>>>>>> cf1ae469
     lat_sup = attr.ib(default=10.0)
     lon_west = attr.ib(default=-80.0)
     lat_inf = attr.ib(default=-40.0)
     lon_east = attr.ib(default=-37.0)
     _trim_coord = attr.ib(init=False)
-<<<<<<< HEAD
     img_date = attr.ib(init=False)
-=======
-    image_date = attr.ib(init=False)
->>>>>>> cf1ae469
+
 
     def __repr__(self):
         # original = repr(self._df)
@@ -103,13 +93,8 @@
         footer = "<b>-- Goes Object</b>"
         return f"<div>{img_date}{footer}</div>"
 
-<<<<<<< HEAD
     @img_date.default
     def img_date_default(self):
-=======
-    @image_date.default
-    def image_date_default(self):
->>>>>>> cf1ae469
         time_delta = datetime.timedelta(
             seconds=int(self.data["t"][:].data)
         )  # img date in sec
