--- conflicted
+++ resolved
@@ -1,4 +1,3 @@
-<<<<<<< HEAD
 #!/usr/bin/env python
 # -*- coding: utf-8 -*-
 
@@ -35,22 +34,4 @@
     from .goes import *  # noqa
     from .IO import *  # noqa
 
-del os
-=======
-# /usr/bin/env python
-# -*- coding: utf-8 -*-
-
-# =============================================================================
-# META
-# =============================================================================
-
-r"""StratoPy Project.
-
-A Python package designed to easily manipulate CloudSat and GOES-16
-and generate labeled images containing cloud types.
-
-"""
-
-__name__ = "stratopy"
-__version__ = "0.0.1"
->>>>>>> 9952f2f7
+del os