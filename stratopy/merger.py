<<<<<<< HEAD
import attr

import pandas as pd


@attr.s(frozen=True, repr=False)
class StratoFrame:
    """[summary]"""

    goes = attr.ib()
    cs = attr.ib()

    _df = attr.ib(init=False)

    def __getitem__(self, slice):
        return self._df.__getitem__(slice)

    def __dir__(self):
        return super().__dir__() + dir(self._df)

    def __getattr__(self, a):
        return getattr(self._df, a)

    def __repr__(self):
        """repr(x) <=> x.__repr__()."""
        with pd.option_context("display.show_dimensions", False):
            df_body = repr(self._df).splitlines()
        df_dim = list(self._df.shape)
        sdf_dim = f"{df_dim[0]} rows x {df_dim[1]} columns"
        footer = f"\nStratoFrame - {sdf_dim}"
        return "\n".join(df_body + [footer])

    def __repr_html__(self):
        ad_id = id(self)

        with pd.option_context("display.show_dimensions", False):
            df_html = self._df.__repr_html__()
        rows = f"{self._df.shape[0]} rows"
        columns = f"{self._df.shape[1]} columns"

        footer = f"StratoFrame - {rows} x {columns}"

        parts = [
            f'<div class="stratopy-data-container" id={ad_id}>',
            df_html,
            footer,
            "</div>",
        ]
        return "".join(parts)

    def _verify_datetime(self):
        time_goes = self.goes._img_date_default
        time_cldsat = self.cs.read_time
        if time_goes not in time_cldsat:
            raise (
                f"The GOES and CloudSAT database are in different times "
                f"GOES time: {time_goes} \nCloudSAT time: {time_cldsat}"
            )
        return True
=======
import attr

from netCDF4 import Dataset

import numpy as np

import pandas as pd


from . import cloudsat as cs
from . import core


@attr.s(frozen=True, repr=False)
class StratoFrame:
    """Creates a StratoFrame, a kind of Pandas Dataframe
    in which co-located data from GOES16 and Cloudsat is fusioned are merged"""

    goes = attr.ib()
    cs = attr.ib()

    _df = attr.ib(
        init=False,
        validator=attr.validators.instance_of(pd.DataFrame),
        converter=pd.DataFrame,
    )

    @_df.default
    def _df_default(self):
        return pd.DataFrame({"GOES": self.goes.RGB, "CloudSat": self.cs._data})

    def __getitem__(self, slice):
        return self._df.__getitem__(slice)

    def __dir__(self):
        return super().__dir__() + dir(self._df)

    def __getattr__(self, a):
        return getattr(self._df, a)

    def __repr__(self):
        """repr(x) <=> x.__repr__()."""
        with pd.option_context("display.show_dimensions", False):
            df_body = repr(self._df).splitlines()
        df_dim = list(self._df.shape)
        sdf_dim = f"{df_dim[0]} rows x {df_dim[1]} columns"
        footer = f"\nStratoFrame - {sdf_dim}"
        return "\n".join(df_body + [footer])

    def __repr_html__(self):
        ad_id = id(self)

        with pd.option_context("display.show_dimensions", False):
            df_html = self._df.__repr_html__()
        rows = f"{self._df.shape[0]} rows"
        columns = f"{self._df.shape[1]} columns"

        footer = f"StratoFrame - {rows} x {columns}"

        parts = [
            f'<div class="stratopy-data-container" id={ad_id}>',
            df_html,
            footer,
            "</div>",
        ]
        return "".join(parts)

    def gen_vect(self, col_row, band_dict):
        """For a given (col,row) coordinate, generates a matrix of size 3x3x16
        where the central pixel is the one located in (col, fil) coordinate

        Parameters:
        ----------
        col_row: tuple

        band_dict: dict
        """
        band_vec = np.zeros((3, 3, 16))
        i = 0
        for band in band_dict.values():
            # normalizo la imagen
            band_vec[:, :, i] = band[
                col_row[1] - 1 : col_row[1] + 2,
                col_row[0] - 1 : col_row[0] + 2,
            ].copy()
            i = i + 1
        return np.array(band_vec)

    def _verify_datetime(self):
        time_goes = self.goes._img_date_default
        time_cldsat = self.cs.read_time
        if time_goes not in time_cldsat:
            raise (
                f"The GOES and CloudSAT database are in different times "
                f"GOES time: {time_goes} \nCloudSAT time: {time_cldsat}"
            )
        return True

    def merge(
        self,
        cloudsat_file,
        goes_file,
        all_layers=False,
        no_clouds=False,
        norm=True,
    ):

        """Merges data from Cloudsat with co-located data from GOES-16.

        Parameters:
        -----------

        cloudsat_file: str, path
        Total ClouSat file path

        goes_file: str, path
        Total GOES file path

        all_layers: bool
        If True, the final dataframe should include
        all layers of the CLDCLASS product.
        Default: False

        no_clouds: bool
        If Ture, the final dataframe should include
        coordinates where no clouds were detected by CloudSat.
        Default: False

        norm: bool
        If True, normalizes all GOES channels [0,1].
        Default:True

        Returns:
            stratoframe: cloudsat object
        """

        # GOES
        data = Dataset(goes_file)
        metadata = data.variables
        # h = 35786023.0  # goes height in m
        # lon_cen = -75.0
        # scale_factor = 5.6e-05
        # semieje_may = 6378137.0
        # semieje_men = 6356752.31414
        # p_size = 2004.0  # 1.1 km is cloudsat pixel size
        # offset = np.array([-0.151844,  0.151844], dtype='float32')

        band_dict = {}
        for i in range(1, 17):
            if i < 10:
                band = "CMI_C0" + str(i)
            else:
                band = "CMI_C" + str(i)
            img = metadata[band][:].data
            # Normalize data
            if norm:
                mini = np.amin(img[img != 65535.0])  # min
                dif = np.amax(img[img != 65535.0]) - mini  # max - min
                img = (img - mini) / dif
            band_dict.update({band: img})

        # Cloudsat
        cloudsat_obj = cs.read_hdf(cloudsat_file)
        cloudsat_obj = cloudsat_obj.cut([-45.0, 10.0, -78.0, -36.0])
        if all_layers is False:
            cloudsat_obj = cloudsat_obj.drop(
                [
                    "layer_1",
                    "layer_2",
                    "layer_3",
                    "layer_4",
                    "layer_5",
                    "layer_6",
                    "layer_7",
                    "layer_8",
                    "layer_9",
                ],
                axis=1,
            )
        if no_clouds is False:
            cloudsat_obj = cloudsat_obj[cloudsat_obj.capa_0 != 0]

        cloudsat_obj["col_row"] = cloudsat_obj.apply(
            lambda x: core.scan2colfil(
                core.latlon2scan(x.Latitude, x.Longitude),
            ),
            axis=1,
        )

        # Merge
        cloudsat_obj["goes_vec"] = cloudsat_obj.apply(
            lambda x: StratoFrame.gen_vect(x.col_row, band_dict), axis=1
        )

        return cloudsat_obj
>>>>>>> f38fac09
<|MERGE_RESOLUTION|>--- conflicted
+++ resolved
@@ -1,64 +1,3 @@
-<<<<<<< HEAD
-import attr
-
-import pandas as pd
-
-
-@attr.s(frozen=True, repr=False)
-class StratoFrame:
-    """[summary]"""
-
-    goes = attr.ib()
-    cs = attr.ib()
-
-    _df = attr.ib(init=False)
-
-    def __getitem__(self, slice):
-        return self._df.__getitem__(slice)
-
-    def __dir__(self):
-        return super().__dir__() + dir(self._df)
-
-    def __getattr__(self, a):
-        return getattr(self._df, a)
-
-    def __repr__(self):
-        """repr(x) <=> x.__repr__()."""
-        with pd.option_context("display.show_dimensions", False):
-            df_body = repr(self._df).splitlines()
-        df_dim = list(self._df.shape)
-        sdf_dim = f"{df_dim[0]} rows x {df_dim[1]} columns"
-        footer = f"\nStratoFrame - {sdf_dim}"
-        return "\n".join(df_body + [footer])
-
-    def __repr_html__(self):
-        ad_id = id(self)
-
-        with pd.option_context("display.show_dimensions", False):
-            df_html = self._df.__repr_html__()
-        rows = f"{self._df.shape[0]} rows"
-        columns = f"{self._df.shape[1]} columns"
-
-        footer = f"StratoFrame - {rows} x {columns}"
-
-        parts = [
-            f'<div class="stratopy-data-container" id={ad_id}>',
-            df_html,
-            footer,
-            "</div>",
-        ]
-        return "".join(parts)
-
-    def _verify_datetime(self):
-        time_goes = self.goes._img_date_default
-        time_cldsat = self.cs.read_time
-        if time_goes not in time_cldsat:
-            raise (
-                f"The GOES and CloudSAT database are in different times "
-                f"GOES time: {time_goes} \nCloudSAT time: {time_cldsat}"
-            )
-        return True
-=======
 import attr
 
 from netCDF4 import Dataset
@@ -253,5 +192,4 @@
             lambda x: StratoFrame.gen_vect(x.col_row, band_dict), axis=1
         )
 
-        return cloudsat_obj
->>>>>>> f38fac09
+        return cloudsat_obj