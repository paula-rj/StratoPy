--- conflicted
+++ resolved
@@ -1,503 +1,228 @@
-<<<<<<< HEAD
-import math
-
-import numpy as np
-
-
-def geo2grid(lat, lon, nc):
-
-    # Apply scale and offset
-    xscale, xoffset = nc["x"].scale_factor, nc["x"].add_offset
-    yscale, yoffset = nc["y"].scale_factor, nc["y"].add_offset
-
-    x, y = latlon2xy(lat, lon)
-    col = (x - xoffset) / xscale
-    lin = (y - yoffset) / yscale
-
-    return int(lin), int(col)
-
-
-def latlon2xy(lat, lon):
-    # goes_imagery_projection:semi_major_axis
-    req = 6378137  # meters
-    #  goes_imagery_projection:inverse_flattening
-    # invf = 298.257222096
-    # goes_imagery_projection:semi_minor_axis
-    rpol = 6356752.31414  # meters
-    e = 0.0818191910435
-    # goes_imagery_projection:perspective_point_height
-    # + goes_imagery_projection:semi_major_axis
-
-    H = 42164160  # meters
-    # goes_imagery_projection: longitude_of_projection_origin
-    lambda0 = -1.308996939
-
-    # Convert to radians
-    latRad = lat * (math.pi / 180)
-    lonRad = lon * (math.pi / 180)
-
-    # (1) geocentric latitude
-    Phi_c = math.atan(((rpol ** 2) / (req ** 2)) * math.tan(latRad))
-    # (2) geocentric distance to the point on the ellipsoid
-    rc = rpol / (
-        math.sqrt(1 - ((e ** 2) * (math.cos(Phi_c) * math.cos(Phi_c))))
-    )
-    # (3) sx
-    sx = H - (rc * math.cos(Phi_c) * math.cos(lonRad - lambda0))
-    # (4) sy
-    sy = -rc * math.cos(Phi_c) * math.sin(lonRad - lambda0)
-    # (5)
-    sz = rc * math.sin(Phi_c)
-
-    # x,y
-    x = math.asin((-sy) / math.sqrt((sx * sx) + (sy * sy) + (sz * sz)))
-    y = math.atan(sz / sx)
-
-    return x, y
-
-
-def scan2sat(x, y, lon0=-75.0, Re=6378000.0, Rp=6356000.0, h=3600000.0):
-    """
-    Transforma coordenadas de scaneo geostacionarias x,y
-    en coordenadas cartesianas con origen en el satelite sx,sy,sz
-    En base a 5.2.8.1 de PUG3
-    Parameters
-    ----------
-    x : float, float arr numpy.ma.core.MaskedArray
-       coordenada horizontal, en radianes
-    y : float, float arr numpy.ma.core.MaskedArray
-       coordenada vertical, en radianes. Paralelo al eje terrestre
-        longitud
-    lon0 : float
-        longitud del satélite y origen del sistema de coordenadas planas
-    Re: float
-        radio ecuatorial, en m
-    Rp: float
-        radio polar, en m
-    h: float
-        altura del satélite respecto de la superficie, en m
-    Returns
-    -------
-    sx : float, float arr
-        coordenada hacia el centro de la tierra
-    sy : float, float arr
-        coordenada horizontal
-    sz : float, float arr
-        coordenada vertical
-    """
-
-    if (
-        str(type(x))[8:-2] != "numpy.ma.core.MaskedArray"
-        or str(type(y))[8:-2] != "numpy.ma.core.MaskedArray"
-    ):
-        x = np.ma.MaskedArray(x)
-        y = np.ma.MaskedArray(y)
-        # print ("cambia el tipo")
-    mask = x.mask
-
-    H = Re + h  # radio orbital del satelite
-    a = np.sin(x) ** 2 + np.cos(x) ** 2 * (
-        np.cos(y) ** 2 + (np.sin(y) * Re / Rp) ** 2
-    )
-    b = -2 * H * np.cos(x) * np.cos(y)
-    c = H ** 2 - Re ** 2
-
-    aux = b ** 2 - 4 * a * c
-
-    rs = np.zeros(aux.shape)
-
-    sx = np.ma.MaskedArray(np.zeros(aux.shape), mask)
-    sy = np.ma.MaskedArray(np.zeros(aux.shape), mask)
-    sz = np.ma.MaskedArray(np.zeros(aux.shape), mask)
-
-    rs[aux >= 0] = -(b[aux >= 0] + np.sqrt(aux[aux >= 0])) / (2 * a[aux >= 0])
-
-    sx[aux >= 0] = rs[aux >= 0] * np.cos(x[aux >= 0]) * np.cos(y[aux >= 0])
-    sy[aux >= 0] = -rs[aux >= 0] * np.sin(x[aux >= 0])
-    sz[aux >= 0] = rs[aux >= 0] * np.cos(x[aux >= 0]) * np.sin(y[aux >= 0])
-
-    return sx, sy, sz
-
-
-def sat2latlon(
-    sx, sy, sz, lon0=-75.0, Re=6378000.0, Rp=6356000.0, h=3600000.0
-):
-    """
-    Transforma coordenadas cartesianas con origen
-    en el satelite sx,sy,sz
-    en coordenadas de latitud/longitud
-    En base a 5.2.8.1 de PUG3
-    Parameters
-    ----------
-    sx : float, float arr
-        coordenada hacia el centro de la tierra
-    sy : float, float arr
-        coordenada horizontal
-    sz : float, float arr
-        coordenada vertical
-    lon0 : float
-        longitud del satélite y origen del sistema de coordenadas planas
-    Re: float
-        radio ecuatorial, en m
-    Rp: float
-        radio polar, en m
-    h: float
-        altura del satélite respecto de la superficie, en m
-    Returns
-    -------
-    lat : float, float arr
-        latitud
-    lon : float, float arr
-        longitud
-    """
-    H = Re + h  # radio orbital del satelite
-    gr2rad = np.pi / 180
-
-    lat = (
-        np.arctan((Re / Rp) ** 2 * sz / np.sqrt((H - sx) ** 2 + sy ** 2))
-        / gr2rad
-    )
-    lon = lon0 - np.arctan(sy / (H - sx)) / gr2rad
-    return lat, lon
-
-
-def latlon2scan(
-    lat, lon, lon0=-75.0, Re=6378000.0, Rp=6356000.0, h=36000000.0
-):
-    """
-    Transforma coordenadas de latitud/longitud
-    a x/y en proyeccion geoestacionaria
-    En base a 5.2.8.2 de PUG3
-    Parameters
-    ----------
-    lat: float, float arr
-        latitud
-    lon: float, float arr
-        longitud
-    lon0: float, float arr
-        longitud del satélite y origen del sistema de coordenadas planas
-    Re: float,
-        radio ecuatorial, en m
-    Rp: float
-        radio polar, en m
-    h: float
-        altura del satélite respecto de la superficie, en m
-    Returns
-    -------
-    x : float, float arr
-       coordenada horizontal, en radianes
-    y : float, float arr
-       coordenada vertical, en radianes. Paralelo al eje terrestre
-    """
-
-    H = Re + h  # radio orbital del satelite
-    e = (1 - (Rp / Re) ** 2) ** 0.5  # 0.0818191910435 # excentricidad
-    gr2rad = np.pi / 180
-
-    latc = np.arctan((Rp / Re) ** 2 * np.tan(lat * gr2rad))
-
-    rc = Rp / (1 - (e * np.cos(latc)) ** 2) ** 0.5
-
-    sx = H - rc * np.cos(latc) * np.cos((lon - lon0) * gr2rad)
-    sy = -rc * np.cos(latc) * np.sin((lon - lon0) * gr2rad)
-    sz = rc * np.sin(latc)
-
-    s_norm = np.sqrt(sx ** 2 + sy ** 2 + sz ** 2)
-
-    x = np.arcsin(-sy / s_norm)
-    y = np.arctan(sz / sx)
-
-    return y, x
-
-
-def colfil2scan(col, fil, x0, y0, scale):
-    """
-    Transforma filas/columnas de la imagen a x/y en proyeccion geoestacionaria
-    En base a 5.2.8.2 de PUG3
-    Parameters
-    ----------
-    col : int, int arr
-        columna
-    fil : int, int arr
-        fila
-    x0 : float
-        posición del x[0] en radianes
-    y0 : float
-        coordenada horizontal del primer punto, en radianes.
-        Paralelo al eje terrestre
-    scale : float
-        tamaño del pixel en radianes
-    Returns
-    -------
-    x : float, float arr
-       coordenada horizontal, en radianes.
-    y : float, float arr
-       coordenada vertical, en radianes. Paralelo al eje terrestre
-    """
-    x = col * scale + x0
-    y = -fil * scale + y0
-    return x, y
-
-
-def scan2colfil(x, y, x0, y0, scale, tipo=0):
-    """
-    Transforma de x/y en proyeccion geoestacionaria a
-    En base a 5.2.8.2 de PUG3
-    Parameters
-    ----------
-    x : float, float arr
-       coordenada vertical, en radianes
-    x : float
-       coordenada vertical del primer punto en radianes
-    x0 : float
-        posición del x[0] en radianes
-    y0 : float
-        coordenada horizontal del primer punto, en radianes.
-        Paralelo al eje terrestre
-    scale : float
-        tamaño del pixel en radianes
-    tipo : TYPE, optional
-        tipo de salida. The default is 0 para float, 1 para int.
-    Returns
-    -------
-    col : columna
-    fil : fila
-    """
-    col = (x - x0) / scale
-    fil = -(y - y0) / scale
-    if tipo == 0:
-        return col, fil
-    elif tipo == 1:
-        return round(col), round(fil)
-    else:
-        raise TypeError("Type must be 0 (float) or 1 (int)")
-=======
-import numpy as np
-
-
-def scan2sat(x, y, lon0=-75.0, Re=6378137.0, Rp=6356752.31414, h=35786023.0):
-    """
-    Transforms x,y geostationary scan coordinates into
-    cartesian coordinates with origin on the satellite.
-    Based PUG3, version 5.2.8.1.
-
-    Parameters
-    ----------
-    x : float, float arr numpy.ma.core.MaskedArray
-       horizontal coordinate, in radians
-    y : float, float arr numpy.ma.core.MaskedArray
-       vertical coordinate, in radians. Paralelo al eje terrestre
-        longitud
-    lon0 : float
-        satellite's longitude, origin of plane coordinate system
-    Re: float
-        equatorial radius, in m
-    Rp: float
-        polar radius, in m
-    h: float
-        satellite's height, in m
-
-    Returns
-    -------
-    sx : float, float arr
-        coordinate pointing to the center of the Earth
-    sy : float, float arr
-        horizontal coordinate
-    sz : float, float arr
-        vertical coordinate
-    """
-
-    if (
-        str(type(x))[8:-2] != "numpy.ma.core.MaskedArray"
-        or str(type(y))[8:-2] != "numpy.ma.core.MaskedArray"
-    ):
-        x = np.ma.MaskedArray(x)
-        y = np.ma.MaskedArray(y)
-        # print ("cambia el tipo")
-    mask = x.mask
-
-    H = Re + h  # radio orbital del satelite
-    a = np.sin(x) ** 2 + np.cos(x) ** 2 * (
-        np.cos(y) ** 2 + (np.sin(y) * Re / Rp) ** 2
-    )
-    b = -2 * H * np.cos(x) * np.cos(y)
-    c = H ** 2 - Re ** 2
-
-    aux = b ** 2 - 4 * a * c
-
-    rs = np.zeros(aux.shape)
-
-    sx = np.ma.MaskedArray(np.zeros(aux.shape), mask)
-    sy = np.ma.MaskedArray(np.zeros(aux.shape), mask)
-    sz = np.ma.MaskedArray(np.zeros(aux.shape), mask)
-
-    rs[aux >= 0] = -(b[aux >= 0] + np.sqrt(aux[aux >= 0])) / (2 * a[aux >= 0])
-
-    sx[aux >= 0] = rs[aux >= 0] * np.cos(x[aux >= 0]) * np.cos(y[aux >= 0])
-    sy[aux >= 0] = -rs[aux >= 0] * np.sin(x[aux >= 0])
-    sz[aux >= 0] = rs[aux >= 0] * np.cos(x[aux >= 0]) * np.sin(y[aux >= 0])
-
-    return sx, sy, sz
-
-
-def sat2latlon(
-    sx, sy, sz, lon0=-75.0, Re=6378137.0, Rp=6356752.31414, h=35786023.0
-):
-    """
-    Transforms cartesian coordinates with origin
-    in the satellite sx,sy,sz into
-    latitude/longitude coordinates.
-    Based on PUG3 5.1.2.8.1
-
-    Parameters
-    ----------
-    sx : float, float arr
-        coordinate pointing to the Earth's center
-    sy : float, float arr
-        horizontal coordinate
-    sz : float, float arr
-        vertical coordinate
-    lon0 : float
-        satellite's longitude, origin of plane coordinate system
-    Re: float
-        equatorial radius, in m
-    Rp: float
-        polar radius, in m
-    h: float
-        satellite's height, in m
-
-    Returns
-    -------
-    lat : float, float arr
-        latitude
-    lon : float, float arr
-        longitude
-    """
-    H = Re + h  # radio orbital del satelite
-    gr2rad = np.pi / 180
-
-    lat = (
-        np.arctan((Re / Rp) ** 2 * sz / np.sqrt((H - sx) ** 2 + sy ** 2))
-        / gr2rad
-    )
-    lon = lon0 - np.arctan(sy / (H - sx)) / gr2rad
-    return lat, lon
-
-
-def latlon2scan(
-    lat, lon, lon0=-75.0, Re=6378137.0, Rp=6356752.31414, h=35786023.0
-):
-    """
-    Transforms latitud/longitud coordinates
-    into x/y geoestationary projection.
-    Based on PUG3 5.1.2.8.2
-
-    Parameters
-    ----------
-    lat: float, float arr
-        latitude
-    lon: float, float arr
-        longitude
-    lon0 : float
-        satellite's longitude, origin of plane coordinate system
-    Re: float
-        equatorial radius, in m
-    Rp: float
-        polar radius, in m
-    h: float
-        satellite's height, in m
-
-    Returns
-    -------
-    x : float, float arr
-       horizontal coordinate, in radianes.
-    y : float, float arr
-       vertical coordinate, in radianes. Paralell to Earth's axis.
-    """
-
-    H = Re + h  # radio orbital del satelite
-    e = (1 - (Rp / Re) ** 2) ** 0.5  # 0.0818191910435 # excentricidad
-    gr2rad = np.pi / 180
-
-    latc = np.arctan((Rp / Re) ** 2 * np.tan(lat * gr2rad))
-
-    rc = Rp / (1 - (e * np.cos(latc)) ** 2) ** 0.5
-
-    sx = H - rc * np.cos(latc) * np.cos((lon - lon0) * gr2rad)
-    sy = -rc * np.cos(latc) * np.sin((lon - lon0) * gr2rad)
-    sz = rc * np.sin(latc)
-
-    s_norm = np.sqrt(sx ** 2 + sy ** 2 + sz ** 2)
-
-    x = np.arcsin(-sy / s_norm)
-    y = np.arctan(sz / sx)
-
-    return x, y  # ojo aca estaban al reves y,x
-
-
-def colfil2scan(col, row, x0=-0.151844, y0=0.151844, scale=5.6e-05):
-    """
-    Transforms columns/rows of the image into
-    x/y en geostationary projection.
-    Based on PUG3 5.1.2.8.2
-
-    Parameters
-    ----------
-    col : int, int arr
-        column
-    row : int, int arr
-        row
-    x0 : float
-        position of x[0] in radians
-    y0 : float
-        horizontal coordinate of the first spot, in radians.
-        Paralell to Earth's axis
-    scale : float
-        pixel size in radians
-    Returns
-    -------
-    x : float, float arr
-       horizontal coordinate, in radianes.
-    y : float, float arr
-       vertical coordinate, in radianes. Paralell to Earth's axis.
-    """
-    x = col * scale + x0
-    y = -row * scale + y0
-    return x, y
-
-
-def scan2colfil(x_y, x0=-0.151844, y0=0.151844, scale=5.6e-05, tipo=1):
-    """
-    Converts x/y coordinates (scan projection) into (row,column) coordinartes,
-    a geostationary projection. Based on PUG3, version 5.2.8.2
-
-    Parameters
-    ----------
-    x_y : float tuple, float arr
-       tuple containig, in radians,
-       (horizontal coordinate x, vertical coordinate y)
-    x0 : float
-        position of x[0] in radianes
-    y0 : float
-        horizontal coordinate of the first spot, in radians.
-        Paralell to Earth's axis
-    scale : float
-        pixel size, in radians
-    tipo : TYPE, optional
-        output type, 0 for float, 1 for int.
-        Default: 1
-
-    Returns
-    -------
-    col : number of column
-    row : number of row
-    """
-    col = (x_y[0] - x0) / scale  # x
-    row = -(x_y[1] - y0) / scale  # y
-    if tipo == 0:
-        return col, row
-    elif tipo == 1:
-        return round(col), round(row)
-    else:
-        raise TypeError("Type must be 0 (float) or 1 (int)")
->>>>>>> f38fac09
+import numpy as np
+
+
+def scan2sat(x, y, lon0=-75.0, Re=6378137.0, Rp=6356752.31414, h=35786023.0):
+    """
+    Transforms x,y geostationary scan coordinates into
+    cartesian coordinates with origin on the satellite.
+    Based PUG3, version 5.2.8.1.
+
+    Parameters
+    ----------
+    x : float, float arr numpy.ma.core.MaskedArray
+       horizontal coordinate, in radians
+    y : float, float arr numpy.ma.core.MaskedArray
+       vertical coordinate, in radians. Paralelo al eje terrestre
+        longitud
+    lon0 : float
+        satellite's longitude, origin of plane coordinate system
+    Re: float
+        equatorial radius, in m
+    Rp: float
+        polar radius, in m
+    h: float
+        satellite's height, in m
+
+    Returns
+    -------
+    sx : float, float arr
+        coordinate pointing to the center of the Earth
+    sy : float, float arr
+        horizontal coordinate
+    sz : float, float arr
+        vertical coordinate
+    """
+
+    if (
+        str(type(x))[8:-2] != "numpy.ma.core.MaskedArray"
+        or str(type(y))[8:-2] != "numpy.ma.core.MaskedArray"
+    ):
+        x = np.ma.MaskedArray(x)
+        y = np.ma.MaskedArray(y)
+        # print ("cambia el tipo")
+    mask = x.mask
+
+    H = Re + h  # radio orbital del satelite
+    a = np.sin(x) ** 2 + np.cos(x) ** 2 * (
+        np.cos(y) ** 2 + (np.sin(y) * Re / Rp) ** 2
+    )
+    b = -2 * H * np.cos(x) * np.cos(y)
+    c = H ** 2 - Re ** 2
+
+    aux = b ** 2 - 4 * a * c
+
+    rs = np.zeros(aux.shape)
+
+    sx = np.ma.MaskedArray(np.zeros(aux.shape), mask)
+    sy = np.ma.MaskedArray(np.zeros(aux.shape), mask)
+    sz = np.ma.MaskedArray(np.zeros(aux.shape), mask)
+
+    rs[aux >= 0] = -(b[aux >= 0] + np.sqrt(aux[aux >= 0])) / (2 * a[aux >= 0])
+
+    sx[aux >= 0] = rs[aux >= 0] * np.cos(x[aux >= 0]) * np.cos(y[aux >= 0])
+    sy[aux >= 0] = -rs[aux >= 0] * np.sin(x[aux >= 0])
+    sz[aux >= 0] = rs[aux >= 0] * np.cos(x[aux >= 0]) * np.sin(y[aux >= 0])
+
+    return sx, sy, sz
+
+
+def sat2latlon(
+    sx, sy, sz, lon0=-75.0, Re=6378137.0, Rp=6356752.31414, h=35786023.0
+):
+    """
+    Transforms cartesian coordinates with origin
+    in the satellite sx,sy,sz into
+    latitude/longitude coordinates.
+    Based on PUG3 5.1.2.8.1
+
+    Parameters
+    ----------
+    sx : float, float arr
+        coordinate pointing to the Earth's center
+    sy : float, float arr
+        horizontal coordinate
+    sz : float, float arr
+        vertical coordinate
+    lon0 : float
+        satellite's longitude, origin of plane coordinate system
+    Re: float
+        equatorial radius, in m
+    Rp: float
+        polar radius, in m
+    h: float
+        satellite's height, in m
+
+    Returns
+    -------
+    lat : float, float arr
+        latitude
+    lon : float, float arr
+        longitude
+    """
+    H = Re + h  # radio orbital del satelite
+    gr2rad = np.pi / 180
+
+    lat = (
+        np.arctan((Re / Rp) ** 2 * sz / np.sqrt((H - sx) ** 2 + sy ** 2))
+        / gr2rad
+    )
+    lon = lon0 - np.arctan(sy / (H - sx)) / gr2rad
+    return lat, lon
+
+
+def latlon2scan(
+    lat, lon, lon0=-75.0, Re=6378137.0, Rp=6356752.31414, h=35786023.0
+):
+    """
+    Transforms latitud/longitud coordinates
+    into x/y geoestationary projection.
+    Based on PUG3 5.1.2.8.2
+
+    Parameters
+    ----------
+    lat: float, float arr
+        latitude
+    lon: float, float arr
+        longitude
+    lon0 : float
+        satellite's longitude, origin of plane coordinate system
+    Re: float
+        equatorial radius, in m
+    Rp: float
+        polar radius, in m
+    h: float
+        satellite's height, in m
+
+    Returns
+    -------
+    x : float, float arr
+       horizontal coordinate, in radianes.
+    y : float, float arr
+       vertical coordinate, in radianes. Paralell to Earth's axis.
+    """
+
+    H = Re + h  # radio orbital del satelite
+    e = (1 - (Rp / Re) ** 2) ** 0.5  # 0.0818191910435 # excentricidad
+    gr2rad = np.pi / 180
+
+    latc = np.arctan((Rp / Re) ** 2 * np.tan(lat * gr2rad))
+
+    rc = Rp / (1 - (e * np.cos(latc)) ** 2) ** 0.5
+
+    sx = H - rc * np.cos(latc) * np.cos((lon - lon0) * gr2rad)
+    sy = -rc * np.cos(latc) * np.sin((lon - lon0) * gr2rad)
+    sz = rc * np.sin(latc)
+
+    s_norm = np.sqrt(sx ** 2 + sy ** 2 + sz ** 2)
+
+    x = np.arcsin(-sy / s_norm)
+    y = np.arctan(sz / sx)
+
+    return x, y  # ojo aca estaban al reves y,x
+
+
+def colfil2scan(col, row, x0=-0.151844, y0=0.151844, scale=5.6e-05):
+    """
+    Transforms columns/rows of the image into
+    x/y en geostationary projection.
+    Based on PUG3 5.1.2.8.2
+
+    Parameters
+    ----------
+    col : int, int arr
+        column
+    row : int, int arr
+        row
+    x0 : float
+        position of x[0] in radians
+    y0 : float
+        horizontal coordinate of the first spot, in radians.
+        Paralell to Earth's axis
+    scale : float
+        pixel size in radians
+    Returns
+    -------
+    x : float, float arr
+       horizontal coordinate, in radianes.
+    y : float, float arr
+       vertical coordinate, in radianes. Paralell to Earth's axis.
+    """
+    x = col * scale + x0
+    y = -row * scale + y0
+    return x, y
+
+
+def scan2colfil(x_y, x0=-0.151844, y0=0.151844, scale=5.6e-05, tipo=1):
+    """
+    Converts x/y coordinates (scan projection) into (row,column) coordinartes,
+    a geostationary projection. Based on PUG3, version 5.2.8.2
+
+    Parameters
+    ----------
+    x_y : float tuple, float arr
+       tuple containig, in radians,
+       (horizontal coordinate x, vertical coordinate y)
+    x0 : float
+        position of x[0] in radianes
+    y0 : float
+        horizontal coordinate of the first spot, in radians.
+        Paralell to Earth's axis
+    scale : float
+        pixel size, in radians
+    tipo : TYPE, optional
+        output type, 0 for float, 1 for int.
+        Default: 1
+
+    Returns
+    -------
+    col : number of column
+    row : number of row
+    """
+    col = (x_y[0] - x0) / scale  # x
+    row = -(x_y[1] - y0) / scale  # y
+    if tipo == 0:
+        return col, row
+    elif tipo == 1:
+        return round(col), round(row)
+    else:
+        raise TypeError("Type must be 0 (float) or 1 (int)")