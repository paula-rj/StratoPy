--- conflicted
+++ resolved
@@ -4,11 +4,7 @@
    "cell_type": "markdown",
    "metadata": {},
    "source": [
-<<<<<<< HEAD
-    "# STRATOPY Tutorial"
-=======
     "# StratoPy Tutorial"
->>>>>>> 98d2c06a
    ]
   },
   {
@@ -85,15 +81,11 @@
    "cell_type": "markdown",
    "metadata": {},
    "source": [
-<<<<<<< HEAD
+
     "Stratopy is intended to be used by data scientists that are interested in trainning (supervised) machine learning algorithms based on satellite imagery data. `Stratopy` grants the possibility of downloading images from remote servers via the IO module. \n",
     "\n",
     "In case of having access to CloudSat's remote server, then by defining your username and password as strings and by passing the route to the desired image it is possible to download it (insert your username and password). In case you have not created an user yet, you can do it in [CloudSat Webpage](https://www.cloudsat.cira.colostate.edu/accounts/signup/)."
-=======
-    "Stratopy is intended to be used by data scientists that are interested in trainning (supervised) machine learning algorithms based on satellite imagery data. Stratopy grants the possibility of downloading images from remote servers via the IO module.\n",
-    "\n",
-    "In case of having access to CloudSat's remote server, then by defining your username and password as strings and by passing the route to the desired image it is possible to download it (insert your username and password). In case you have not created an user yet, you can do it in [CloudSat Webpage](https://www.cloudsat.cira.colostate.edu/accounts/signup/). "
->>>>>>> 98d2c06a
+
    ]
   },
   {
@@ -373,7 +365,6 @@
    "cell_type": "markdown",
    "metadata": {},
    "source": [
-<<<<<<< HEAD
     "This downloads the file to your computer and returns a `Pandas Dataframe` object containing the most relevant information (to our ends) extracted from the file. Let's see what is the content of each column:\n",
     "- **read_time**: Is the UTC time at which the data was taken by the radar.\n",
     "- **Longitude**: The \"longitude\" coordinate where the data were taken (in degrees)\n",
@@ -393,25 +384,7 @@
     "2 $\\rightarrow$ Ac  \n",
     "\n",
     "3 $\\rightarrow$ Cu \n",
-=======
-    "This downloads the file to your computer and returns a Pandas Dataframe object containing the most relevant information (to our ends) extracted from the file. Let's see what is the content of each column:\n",
-    "\n",
-    "- **read_time:** Is the UTC time at which the data was taken by the radar.\n",
-    "- **Longitude:** The \"longitude\" coordinate where the data were taken (in degrees)\n",
-    "- **Latitude:** The \"latitude\" coordinate where the data were taken (in degrees)\n",
-    "- **layer_0:** It indicates the type of cloud detected in the highest layer of clouds in the atomosphere that the radar could detect (Int) . . .\n",
-    "- **layer_9:** It indicates the type of cloud detected in the lowes layer of clouds in the atomosphere that the radar could detect (Int)\n",
-    "\n",
-    "The interpretation code for the types of clouds is the following:\n",
-    "\n",
-    "0  $\\rightarrow$ no clouds\n",
-    "\n",
-    "1 $\\rightarrow$ As\n",
-    "\n",
-    "2 $\\rightarrow$ Ac\n",
-    "\n",
-    "3 $\\rightarrow$ Cu\n",
->>>>>>> 98d2c06a
+
     "\n",
     "4 $\\rightarrow$ St\n",
     "\n",
@@ -423,11 +396,8 @@
     "\n",
     "8 $\\rightarrow$ DC\n",
     "\n",
-<<<<<<< HEAD
     "Refer to [World Meteorological Organization](https://cloudatlas.wmo.int/en/principles-of-cloud-classification-genera.html) if you'd like to know more about clouds clasification."
-=======
-    "Refer to World [Meteorological Organization](https://cloudatlas.wmo.int/en/principles-of-cloud-classification-genera.html) if you'd like to know more about clouds clasification."
->>>>>>> 98d2c06a
+
    ]
   },
   {
@@ -448,11 +418,9 @@
    "cell_type": "markdown",
    "metadata": {},
    "source": [
-<<<<<<< HEAD
+
     "### Using the Cloudsat Module"
-=======
-    "### Using the Cloudsat Module\n"
->>>>>>> 98d2c06a
+
    ]
   },
   {
@@ -504,7 +472,7 @@
    "cell_type": "markdown",
    "metadata": {},
    "source": [
-<<<<<<< HEAD
+
     "It is posible to crop the image to a desired rectangle with defined latitude and longitude coordinates using the `.cut()` method. For that, you shall provide to the .cut() method a **list** containing:\n",
     "\n",
     "```\n",
@@ -512,14 +480,7 @@
     "```\n",
     "\n",
     "![Ilustrative example](america.png)"
-=======
-    "It is posible to crop the image to a desired rectangle with defined latitude and longitude coordinates using the .`cut()` method. For that, you shall provide to the `.cut()` method a list containing:\n",
-    "\n",
-    "[Southern latitude, Northern Latitude, Eastern Longitude, Western Longitude]\n",
-    "\n",
-    "\n",
-    "![america](america.png)\n"
->>>>>>> 98d2c06a
+
    ]
   },
   {
@@ -568,30 +529,22 @@
    "cell_type": "markdown",
    "metadata": {},
    "source": [
-<<<<<<< HEAD
+
     "This package is only meant to process CMI (Cloud and Moisture) Full Disk products (Level 2) from GOES-16. \n",
     "That said, in order to load a file you can simply use the `goes.read_nc` method. Here you have three options:\n",
     "- You can open a [single channel file](#opening-one-channel-of-a-cmi-image).\n",
     "- You can open [three channels](#opening-three-channels-in-a-row) all-togheter: C03, CH7 and CH13. These are used to create a Day Microphysycs RGB.\n",
     "- You can open a [multi-band](#multi-band-file) CMI file (MCMIPF), which contains all 16 abi bands processed as a CMI product."
-=======
-    "This package is only meant to process CMI (Cloud and Moisture) Full Disk products (Level 2) from GOES-16. That said, in order to load a file you can simply use the `goes.read_nc` method. Here you have three options:\n",
-    "\n",
-    "- You can open a single channel file.\n",
-    "- You can open three channels all-togheter: C03, CH7 and CH13. These are used to create a Day Microphysycs RGB.\n",
-    "- You can open a multi-band CMI file (MCMIPF), which contains all 16 abi bands processed as a CMI product."
->>>>>>> 98d2c06a
-   ]
-  },
-  {
-   "cell_type": "markdown",
-   "metadata": {},
-   "source": [
-<<<<<<< HEAD
+
+   ]
+  },
+  {
+   "cell_type": "markdown",
+   "metadata": {},
+   "source": [
+
     "#### Opening One Channel Of A CMI Image"
-=======
-    "Opening One Channel Of A CMI Image\n"
->>>>>>> 98d2c06a
+
    ]
   },
   {
@@ -621,66 +574,11 @@
    },
    "outputs": [],
    "source": [
-<<<<<<< HEAD
-    "goes_path_1 = (\"../../data/GOES16/OR_ABI-L2-CMIPF-M3C07_G16_s20190021800363_e20190021811141_c20190021811202.nc\",)\n",
-    "goes_obj_1 = goes.read_nc(goes_path)"
-   ]
-  },
-  {
-   "cell_type": "markdown",
-   "metadata": {},
-   "source": [
-    "#### Opening Three Channels in a row"
-   ]
-  },
-  {
-   "cell_type": "markdown",
-   "metadata": {},
-   "source": [
-    "If you'd like to open 3 bands (in order to generate the day microphysics RGB later), we just add the three paths to the path tuple and use the read_nc function:"
-   ]
-  },
-  {
-   "cell_type": "code",
-   "execution_count": null,
-   "metadata": {},
-   "outputs": [],
-   "source": [
-    "goes_path_3 = (\"../../data/GOES16/OR_ABI-L2-CMIPF-M3C03_G16_s20190021800363_e20190021811129_c20190021811205.nc\", #channel 3\n",
-    "                \"../../data/GOES16/OR_ABI-L2-CMIPF-M3C07_G16_s20190021800363_e20190021811141_c20190021811202.nc\", #channel 7\n",
-    "                \"../../data/GOES16/OR_ABI-L2-CMIPF-M3C13_G16_s20190021800363_e20190021811141_c20190021811221.nc\") #channel 13\n",
-    "goes_obj_3 = read_nc(goes_path_3)"
-   ]
-  },
-  {
-   "cell_type": "markdown",
-   "metadata": {},
-   "source": [
-    "Now, using goes_obj_3 it's possible to easily generate a *Day Microphysics RGB* product, where the Reds channel is composed by band 3, the Greens channel is composed by band 7 and the Blues channel is composed by band 13, by simply using the RGB method. This will return a numpy array of shape (a,l,3) where ...The default shape is (2441, 1666, 3) and includes a great portion of Southamerica. "
-   ]
-  },
-  {
-   "cell_type": "code",
-   "execution_count": null,
-   "metadata": {},
-   "outputs": [],
-   "source": [
-    "rgb_img = rgb_data.RGB\n",
-    "\n",
-    "#Plot the image \n",
-    "plt.imshow(rgb_img)"
-   ]
-  },
-  {
-   "cell_type": "markdown",
-   "metadata": {},
-   "source": [
-    "#### Multi-band file"
-=======
+
     "goes_path_3 = (\"../../data/GOES16/OR_ABI-L1b-RadF-M6C07_G16_s20191400530366_e20191400540086_c20191400540122.nc\",) #este no anda\n",
     "goes_path_3 = (\"../../data/GOES16/OR_ABI-L2-CMIPF-M3C07_G16_s20190021800363_e20190021811141_c20190021811202.nc\",)\n",
     "goes_obj = goes.read_nc(goes_path_3)"
->>>>>>> 98d2c06a
+
    ]
   },
   {
@@ -914,27 +812,14 @@
    "cell_type": "markdown",
    "metadata": {},
    "source": [
-<<<<<<< HEAD
+
     "## Understanding the core Module\n",
     "\n",
     "This module is usefull to perform coordinate changes. \n",
     "\n",
     "The available coordinate systems here are:\n",
     "- Mercator projection (lat,lon): Is the system used in CloudSat's files \n",
-=======
-    "## Understanding the core Module\n"
-   ]
-  },
-  {
-   "cell_type": "markdown",
-   "metadata": {},
-   "source": [
-    "This module is usefull to perform coordinate changes.\n",
-    "\n",
-    "The available coordinate systems here are:\n",
-    "\n",
-    "- Mercator projection (lat,lon): Is the system used in CloudSat's files\n",
->>>>>>> 98d2c06a
+
     "- GOES geostationary system: Is the natural system in which each one of the pixels in a GOES image can be located\n",
     "- Scan coordinates (sx,sy,sz): Is the natural system to locate GOES satellite respect to Earth's surface"
    ]
@@ -962,80 +847,40 @@
    "cell_type": "markdown",
    "metadata": {},
    "source": [
-<<<<<<< HEAD
-    "Let's see some simple examples. If you would like to transform a (lat,lon) coordinate into a GOES geostationary coordinate (as the `merger` method does internally) you need to: \n",
-    "\n",
-    "- Step 1: transform mercator projection into scan projection (lat,lon) -> (sx,sy,sz)\n"
-=======
+
     "Let's see some simple examples. If you would like to transform a (lat,lon) coordinate into a GOES geostationary coordinate (as the merger method does internally) you need to:\n",
     "\n",
     "- Step 1: transform mercator projection into scan projection (lat,lon) -> (sx,sy,sz)"
->>>>>>> 98d2c06a
-   ]
-  },
-  {
-   "cell_type": "code",
-<<<<<<< HEAD
+
+   ]
+  },
+  {
+   "cell_type": "code",
+
    "execution_count": null,
    "metadata": {},
    "outputs": [],
    "source": [
     "(sx,sy,sz) = core.latlon2scan(0.5, -75.0)"
-=======
-   "execution_count": 22,
-   "metadata": {},
-   "outputs": [
-    {
-     "ename": "ValueError",
-     "evalue": "not enough values to unpack (expected 3, got 2)",
-     "output_type": "error",
-     "traceback": [
-      "\u001b[0;31m---------------------------------------------------------------------------\u001b[0m",
-      "\u001b[0;31mValueError\u001b[0m                                Traceback (most recent call last)",
-      "\u001b[1;32m/home/georgynio/Envs/stratopy/src/docs/source/tutorial.ipynb Cell 44\u001b[0m in \u001b[0;36m<cell line: 1>\u001b[0;34m()\u001b[0m\n\u001b[0;32m----> <a href='vscode-notebook-cell:/home/georgynio/Envs/stratopy/src/docs/source/tutorial.ipynb#ch0000047?line=0'>1</a>\u001b[0m (sx,sy, sz) \u001b[39m=\u001b[39m core\u001b[39m.\u001b[39mlatlon2scan(\u001b[39m0.5\u001b[39m, \u001b[39m-\u001b[39m\u001b[39m75.0\u001b[39m)\n",
-      "\u001b[0;31mValueError\u001b[0m: not enough values to unpack (expected 3, got 2)"
-     ]
-    }
-   ],
-   "source": [
-    "(sx, sy, sz) = core.latlon2scan(0.5, -75.0)"
->>>>>>> 98d2c06a
-   ]
-  },
-  {
-   "cell_type": "markdown",
-   "metadata": {},
-   "source": [
-<<<<<<< HEAD
+
+   ]
+  },
+  {
+   "cell_type": "markdown",
+   "metadata": {},
+   "source": [
+
     "- Step 2: transform the scan projection into GOES geostationary projection"
-=======
-    "Step 2: transform the scan projection into GOES geostationary projection"
->>>>>>> 98d2c06a
-   ]
-  },
-  {
-   "cell_type": "code",
-<<<<<<< HEAD
+
+   ]
+  },
+  {
+   "cell_type": "code",
+
    "execution_count": null,
    "metadata": {},
    "outputs": [],
-=======
-   "execution_count": 23,
-   "metadata": {},
-   "outputs": [
-    {
-     "ename": "NameError",
-     "evalue": "name 'sz' is not defined",
-     "output_type": "error",
-     "traceback": [
-      "\u001b[0;31m---------------------------------------------------------------------------\u001b[0m",
-      "\u001b[0;31mNameError\u001b[0m                                 Traceback (most recent call last)",
-      "\u001b[1;32m/home/georgynio/Envs/stratopy/src/docs/source/tutorial.ipynb Cell 46\u001b[0m in \u001b[0;36m<cell line: 1>\u001b[0;34m()\u001b[0m\n\u001b[0;32m----> <a href='vscode-notebook-cell:/home/georgynio/Envs/stratopy/src/docs/source/tutorial.ipynb#ch0000049?line=0'>1</a>\u001b[0m (col, row) \u001b[39m=\u001b[39m core\u001b[39m.\u001b[39mscan2colfil(sx,sy,sz)\n",
-      "\u001b[0;31mNameError\u001b[0m: name 'sz' is not defined"
-     ]
-    }
-   ],
->>>>>>> 98d2c06a
+
    "source": [
     "(col, row) = core.scan2colfil(sx,sy,sz)"
    ]
@@ -1044,19 +889,13 @@
    "cell_type": "markdown",
    "metadata": {},
    "source": [
-<<<<<<< HEAD
+
     "This returns the column (col) and row of a GOES-16 image where an object located in latitude = 0.5° and Longitude=-75.0° would be. \n",
     "\n",
     "Notice that as the GOES-16 Full Disk products are restricted to the American continent, this methods only works for latitudes and longitudes contained in those limits.\n",
     "\n",
     "The methods in this modules doesn't only work for tuples, they also work in `numpy arrays` of 1 and 2 dimentions (matrix)."
-=======
-    "This returns the column (col) and row of a GOES-16 image where an object located in latitude = 0.5° and Longitude=-75.0° would be.\n",
-    "\n",
-    "Notice that as the GOES-16 Full Disk products are restricted to the American continent, this methods only works for latitudes and longitudes contained in those limits.\n",
-    "\n",
-    "The methods in this modules doesn't only work for tuples, they also work in numpy arrays of 1 and 2 dimentions (matrix)."
->>>>>>> 98d2c06a
+
    ]
   }
  ],
