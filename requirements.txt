<<<<<<< HEAD
pandas
geopandas
netcdf4
pyhdf
pyshp
shapely --no-binary shapely
six
pyspectral
pyorbital
numpy
cartopy
# es mejor instalar el cartopy desde el github
# !pip install git+https://github.com/SciTools/cartopy.git
=======
pandas=1.1.5
geopandas=0.9.0
pyhdf=0.10.0
cartopy
pyspectral
pyorbital
numpy
matplotlib
netcdf4
>>>>>>> 90d763ed
<|MERGE_RESOLUTION|>--- conflicted
+++ resolved
@@ -1,25 +1,13 @@
-<<<<<<< HEAD
-pandas
-geopandas
-netcdf4
-pyhdf
-pyshp
-shapely --no-binary shapely
-six
-pyspectral
-pyorbital
-numpy
-cartopy
-# es mejor instalar el cartopy desde el github
-# !pip install git+https://github.com/SciTools/cartopy.git
-=======
-pandas=1.1.5
-geopandas=0.9.0
-pyhdf=0.10.0
-cartopy
-pyspectral
-pyorbital
-numpy
-matplotlib
-netcdf4
->>>>>>> 90d763ed
+pandas
+geopandas
+netcdf4
+pyhdf
+pyshp
+shapely --no-binary shapely
+six
+pyspectral
+pyorbital
+numpy
+cartopy
+# es mas facil instalar el cartopy desde el github
+# !pip install git+https://github.com/SciTools/cartopy.git