--- conflicted
+++ resolved
@@ -1,4 +1,4 @@
-<<<<<<< HEAD
+
 from ..stratopy.cloudsat import CloudClass, ftp_cloudsat, read_hdf
 
 path = "data/CloudSat/\
@@ -12,25 +12,11 @@
 
 # %%
 # testando algunas funcionalidades
-=======
-# #%%
-# from core import CloudClass, read_hdf
 
-# path = 'data/CloudSat/2019003151948_67564_CS_2B-CLDCLASS_GRANULE_P1_R05_E08_F03.hdf'
-# #pruebo que la clase funcione
-# y = CloudClass(path)
-
-# #pruebo que levantar los datos funcione
-# data = read_hdf(path)
-# # y.plot_statistics()
-
-# #%%
-# # testando algunas funcionalidades
->>>>>>> fec0bca7
 
 # # print(dir(y))
 
-<<<<<<< HEAD
+
 # %%
 
 # Ejemplo 1
@@ -43,21 +29,7 @@
 path = "2B-GEOPROF.P1_R05/2015/001/\
     2015001225704_46177_CS_2B-GEOPROF_GRANULE_P1_R05_E06_F00.hdf"
 ftp = ftp_cloudsat(path)
-=======
-# #%%
-# from core import ftp_cloudsat
 
-# ## Ejemplo 1
-# # ftp = ftp_cloudsat()
-# # ftp.cd("2B-GEOPROF.P1_R05/2015/001/")
-# # ftp.download("2015001225704_46177_CS_2B-GEOPROF_GRANULE_P1_R05_E06_F00.hdf")
-
-# #%%
-# from core import ftp_cloudsat
-
-# path = "2B-GEOPROF.P1_R05/2015/001/2015001225704_46177_CS_2B-GEOPROF_GRANULE_P1_R05_E06_F00.hdf"
-# ftp = ftp_cloudsat(path)
->>>>>>> fec0bca7
 
 # %%
 # StratoPy/
