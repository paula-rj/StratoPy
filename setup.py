from setuptools import setup

REQUIREMENTS = [
    "numpy",
    "pandas",
    "matplotlib",
    "geopandas",
    "cartopy",
    "pyhdf",
<<<<<<< HEAD
    "netcdf",
=======
    "pyorbital",
    "pyspectral" "netCDF4",
>>>>>>> 76a58ad3
    "diskcache",
]

setup(
    name="StratoPy",
    version="0.1.0",
    description="",
    lond_description="",
    author="Paula Romero",
    author_email="",
    url="https://github.com/paula-rj/StratoPy",
    py_modules=None,
    packages=["stratopy"],
    include_package_data=True,
    license="The MIT License",
    keywords=["stratopy", "clouds"],
    classifiers=[
        "Development Status :: 4 -Beta",
        "Intended Audience :: Education",
        "Intended Audience :: Science/Research",
        "Programming Language :: Python :: 3.9",
    ],
)<|MERGE_RESOLUTION|>--- conflicted
+++ resolved
@@ -7,12 +7,8 @@
     "geopandas",
     "cartopy",
     "pyhdf",
-<<<<<<< HEAD
-    "netcdf",
-=======
     "pyorbital",
     "pyspectral" "netCDF4",
->>>>>>> 76a58ad3
     "diskcache",
 ]
 
