import os
import datetime
import numpy as np
import matplotlib.pyplot as plt

# from pyhdf.HDF import * creo que esto esta mal segun PEP8
<<<<<<< HEAD
#from pyhdf.VS import *
=======
# from pyhdf.VS import *
>>>>>>> d4304787

import cartopy.crs as ccrs

import pandas as pd
import geopandas as gpd

# import seaborn as sns

from pyhdf.SD import SD, SDC
from pyhdf.HDF import HDF, HC
from pyhdf.VS import VS

# Para ftp
<<<<<<< HEAD
from ftplib import FTP, error_perm
=======
from ftplib import FTP
>>>>>>> d4304787
import getpass


def read_hdf(path, layer="CloudLayerType"):
    """
    Read a hdf file

    Args:
        path (str): string of path file
        layer (str, optional): select any layer of the
        hdf file. Defaults to 'CloudLayerType'.

    Returns:
        dataframe: contain Latitude, Longitude and 10 layers
                   separated in columns.
    """

    # la idea es que lea el hdf y lo devuelva en formato DF de pandas
    # Read v data
    hdf_file = HDF(path, HC.READ)
    vs = hdf_file.vstart()
<<<<<<< HEAD
    vdata = vs.vdatainfo(
=======
    vdata = (
        vs.vdatainfo()
>>>>>>> d4304787
    )  # es una lista de tuplas de 9 elementos cada una. acá estan lat y long y cloud layers

    vd_lat = vs.attach("Latitude", write=0)
    lat = vd_lat[:]
    vd_lat.detach

    vd_lon = vs.attach("Longitude", write=0)
    lon = vd_lon[:]
    vd_lon.detach

    vs.end()
    # hdf_file.close()

    latitud = np.array(lat).flatten()
    longitud = np.array(lon).flatten()

    # Read sd data
    file = SD(path, SDC.READ)
    cld_layertype = file.select(layer)[:]
    layers_df = pd.DataFrame(
        {
            "Longitude": longitud,
            "Latitude": latitud,
            "capa0": cld_layertype[:, 0],
            "capa1": cld_layertype[:, 1],
            "capa2": cld_layertype[:, 2],
            "capa3": cld_layertype[:, 3],
            "capa4": cld_layertype[:, 4],
            "capa5": cld_layertype[:, 5],
            "capa6": cld_layertype[:, 6],
            "capa7": cld_layertype[:, 7],
            "capa8": cld_layertype[:, 8],
            "capa9": cld_layertype[:, 9],
        }
    )
    return layers_df


class CloudClass:
<<<<<<< HEAD
    """[summary]
    """
=======
    """[summary]"""
>>>>>>> d4304787

    def __init__(self, hdf_path):
        # Yo no pondría el path en el init ya que
        # sacamos la función de read fuera de la clase.
        # Queremos que la clase opere sobre los CloudDataFrame
        # pero no que los cree (segun lo que dijo juan).
        # tal vez lo que debería recibir es un CloudDataFrame
        # (por ponerle un nombre)
        self.path = hdf_path
        self.file_name = os.path.split(self.path)[-1]
        self.date = self.file_name.split("_")[0]
        # self.year = self.date[:4]
        # self.julian_day = self.date[4:7]
        self.hour_utc = self.date[7:9]
        self.light = ""
        if int(self.hour_utc) > 10:
            self.light = "day"
        else:
            self.light = "night"

    # def __getattr__(self, a):
    #     return self[a]
    # def __doc__(self):
    #     return f'{self.read_hdf}'

    def __repr__(self):
        # la idea es que retorne un obj clodcclass con fecha y hora ---> en qué formato la fecha?
<<<<<<< HEAD
        date_time = datetime.datetime.strptime(self.date, '%Y%j%H%M%S')
=======
        date_time = datetime.datetime.strptime(self.date, "%Y%j%H%M%S")
>>>>>>> d4304787
        rep = f"Start collect --> {date_time.strftime('%Y %B %d Time %H:%M:%S')}"
        # rep = f'Year: {self.year:>10s}\nJulian Day: {self.julian_day:>4s}\nHour: {self.hour_utc: >10s}'
        return rep

    def read_hdf(self):
        readHDF = read_hdf(self.path)
        return readHDF

    def plot_statistics(self):
        df = self.read_hdf()
        fig, axs = plt.subplots(2, 5, figsize=(12, 10), sharey=True, sharex=True)
        axs = axs.ravel()
        for i, capa in enumerate([f"capa{i}" for i in range(0, 10)]):
            axs[i].hist(df[capa].loc[df[capa] != -99])
            axs[i].set_title(capa)
        plt.show()

        def cut(self, df, sur=True):
            # la idea es que recorte la pasada segun elija el usuario
            # quizas habria que ponerla junto con read?
            # como está ahora lo que hace es cortarla en sudamérica si sur=True
            # Otra idea: ver si puede cortar donde es de dia y donde es de noche
            start_point = 0
            end_point = 36951
            if sur == True:
                if self.light == "night":
                    end_point = 6000
                else:
                    end_point = 20000
            if self.hour_utc == (15):
                start_point = 6000
            else:  # 16,17,18 utc
                start_point = 10000
            latitud = latitud[start_point:end_point]
            longitud = longitud[start_point:end_point]

<<<<<<< HEAD
            # .iloc([start_point:end_point]) #creo que era asi
            cld_layertype = df
=======
            cld_layertype = df  # .iloc([start_point:end_point]) #creo que era asi
>>>>>>> d4304787

            return cld_layertype

        def convert_coordinates(
<<<<<<< HEAD
                self,
                layers_df,
                projection="+proj=geos +h=35786023.0 +lon_0=-75.0"):
=======
            self, layers_df, projection="+proj=geos +h=35786023.0 +lon_0=-75.0"
        ):
>>>>>>> d4304787
            # la idea es que retorne un geopandas dataframe con la conversion de coordenadas
            # que elija el usuario
            # hay que ver si no conviene que desde el principio, osea desde read, retorne un geopd df
            """
            Parameters
            ----------
            layers_df: pandas DataFrame
            projection: str
                the reprojection that the user desires
                Default: geostationary, GOES-R
            """
            geo_df = gpd.GeoDataFrame(
                layers_df,
                geometry=gpd.points_from_xy(
                    layers_data.Longitude, layers_data.Latitude
                ),
            )
            geo_df.crs = {
                "init": "epsg:4326"
            }  # EPSG 4326 corresponds to coordinates in latitude and longitude
            # Reprojecting into GOES16 geostationary projection
            geodf_GOESproj = geo_df.to_crs(projection)
            return geo_df

        def plot_layers(self):
            # plotea height vs latitud o longitud y el tipo de nube en cada capa
            # ver https://moonbooks.org/Codes/Plot-cldclass-lidar-granule-vertical-profile-using-python-3/
            # para esta hay que extraer otros datos del hdf que estan en la parte de SD
            # como layer_TOP, layer_bottom

            # Read SD
            file = SD(self.hdf_path, SDC.READ)
            cld_layertype = np.array(file.select("CloudLayerType")[:])
            layer_base = np.array(file.select("CloudLayerBase")[:])
            layer_top = np.array(file.select("CloudLayerTop")[:])
            height = np.array(file.select("Height")[:])

            pass

        def plot_layers_3D(self):
            # lo mismo que el anterior pero altura vs lat vs lon osea en 3d
            pass

        def plot_latlon(self, layers_df, layer):
            """Plots Latitude vs Longitude and the type of clouds along the CloudSat orbit for every (lon,lat) point
            Parameters
            ----------
            layers_df: Pandas DataFrame
                DataFrame que contiene latitud, longitud, tipo de nube en cada capa
            layer: int
                number of layer #el usuario elige que capa quiere plotear
            Returns
            -------
            imagen?
            VER SI CONVIENE QUE RETORNE Y GUARDE PNG O JPG O ALGO ASI
            """

            dic_LayerType = {
                0: "no",
                1: "Ci",
                2: "As",
                3: "Ac",
                4: "St",
                5: "Sc",
                6: "Cu",
                7: "Ns",
                8: "DC",
            }
            fig_dims = (8, 8)
            fig, ax = plt.subplots(figsize=fig_dims)
            sns.scatterplot(
                x="Longitude",
                y="Latitude",
                data=tipo_capa.assign(tipos_capa0=tipo_capa.capa0.map(dic_LayerType)),
                hue="tipos_capa0",
                palette="bright",
                marker="o",
                s=1,
            )

            ax.set_xlabel("Longitude")
            ax.set_ylabel("Latitude")
            plt.show()

        def plot_projection(self, geodf, layer):
            """Dibuja la capa layer de la pasada sobre el mapa con la reproyeccion que eligio el usuario
            Parameters:
            ----------
            geopd: Geopandass DataFrame
            layer: int
                chosen layer to plot
            Returns:
            -------
            Imagen?
            """
<<<<<<< HEAD
            layer_str = 'capa' + str(layer)
            crs = ccrs.Geostationary(central_longitude=-75.0,
                                     satellite_height=35786023.0
                                     )  # proyeccion geoestacionaria para Goes16
=======
            layer_str = "capa" + str(layer)
            crs = ccrs.Geostationary(
                central_longitude=-75.0, satellite_height=35786023.0
            )  # proyeccion geoestacionaria para Goes16
>>>>>>> d4304787
            fig_dims = (10, 10)
            fig, axis = plt.subplots(figsize=fig_dims)
            axis = plt.axes(projection=crs)
            axis.gridlines
            axis.coastlines(resolution="10m", color="blue")
            sns.scatterplot(
                x="Longitude",
                y="Latitude",
                data=geodf,
                hue=layer_str,
                palette="bright",
                s=2,
                transform=ccrs.PlateCarree(),
            )
            axis.set_title(
                f"year {self.year}; day {self.julian_day}; hour {self.hour_utc}; {self.light}"
            )
            plt.show()


class ftp_cloudsat:
    def __init__(self, file=None, server="ftp.cloudsat.cira.colostate.edu"):
        """Established FTP connection to Cloudsat server"""

        user_name = input("login user name:")
        pwd = getpass.getpass(prompt="login password: ")
        self.ftp = FTP(server)
        self.ftp.login(user_name, pwd)

        if file != None:
            if ".hdf" in file:
                hdf = file.split("/")[-1]
                folder = file[: -len(hdf)]
                self.cd(folder)
                self.download(hdf)
            else:
                print("not an .hdf file. Please navigate to file")
        else:
            pass

    @property
    def ls(self):
        """List current directory files"""
        return self.ftp.dir()

    def cd(self, dir):
        """Allows to navigate in ftp host to file"""
        self.ftp.cwd(dir)
        return self.ftp.dir()

    def download(self, file):
<<<<<<< HEAD
        '''Downloads specific file
        '''
        print('Starting download')
        downloaded = self.ftp.retrbinary(f"RETR {file}",
                                         open(file, "wb").write)
        print('Finished download')
        return downloaded

    def quit(self):
        '''Close connection with the server'''
        print('Closing connection with the server')
        self.ftp.quit()
        print('Connection closed')
        return None

    def explore(self, date, product='2B-CLDCLASS', release='P1_R05'):
        ''' Access product directory and show files of a desire date.             
        Parameters
        ----------
        date: ``int tuple``
            Tuple that contains date of observation in format (YYYY, MM, DD). 
        product: ``str``, optional (defalult='2B-CLDCLASS')
            Cloudsat product.
        release: ``str``, optional (defalult='P1_R05')
            Cloudsat product version.        

        Returns
        -------
        dirname: ``str``
            String containing the directory address of the input product 
            and date.
        '''
        str_date = datetime.date(*date).strftime('%Y/%j')
        dirname = f'{product}.{release}/{str_date}/'

        try:
            self.ftp.cwd(dirname)
            return self.ftp.dir()
        except error_perm as error:
            print(error)
            print('File not found. Try with other date or navigate to file.')
=======
        """Downloads specific file"""
        print("Starting download")
        downloaded = self.ftp.retrbinary(f"RETR {file}", open(file, "wb").write)
        print("Finished download")
        return downloaded
>>>>>>> d4304787
<|MERGE_RESOLUTION|>--- conflicted
+++ resolved
@@ -4,11 +4,8 @@
 import matplotlib.pyplot as plt
 
 # from pyhdf.HDF import * creo que esto esta mal segun PEP8
-<<<<<<< HEAD
-#from pyhdf.VS import *
-=======
 # from pyhdf.VS import *
->>>>>>> d4304787
+
 
 import cartopy.crs as ccrs
 
@@ -22,11 +19,7 @@
 from pyhdf.VS import VS
 
 # Para ftp
-<<<<<<< HEAD
 from ftplib import FTP, error_perm
-=======
-from ftplib import FTP
->>>>>>> d4304787
 import getpass
 
 
@@ -48,13 +41,7 @@
     # Read v data
     hdf_file = HDF(path, HC.READ)
     vs = hdf_file.vstart()
-<<<<<<< HEAD
-    vdata = vs.vdatainfo(
-=======
-    vdata = (
-        vs.vdatainfo()
->>>>>>> d4304787
-    )  # es una lista de tuplas de 9 elementos cada una. acá estan lat y long y cloud layers
+    vdata = vs.vdatainfo()  # es una lista de tuplas de 9 elementos cada una. acá estan lat y long y cloud layers
 
     vd_lat = vs.attach("Latitude", write=0)
     lat = vd_lat[:]
@@ -93,12 +80,7 @@
 
 
 class CloudClass:
-<<<<<<< HEAD
-    """[summary]
-    """
-=======
     """[summary]"""
->>>>>>> d4304787
 
     def __init__(self, hdf_path):
         # Yo no pondría el path en el init ya que
@@ -125,12 +107,8 @@
     #     return f'{self.read_hdf}'
 
     def __repr__(self):
-        # la idea es que retorne un obj clodcclass con fecha y hora ---> en qué formato la fecha?
-<<<<<<< HEAD
-        date_time = datetime.datetime.strptime(self.date, '%Y%j%H%M%S')
-=======
+        # la idea es que retorne un obj clodcclass con fecha y hora
         date_time = datetime.datetime.strptime(self.date, "%Y%j%H%M%S")
->>>>>>> d4304787
         rep = f"Start collect --> {date_time.strftime('%Y %B %d Time %H:%M:%S')}"
         # rep = f'Year: {self.year:>10s}\nJulian Day: {self.julian_day:>4s}\nHour: {self.hour_utc: >10s}'
         return rep
@@ -167,24 +145,15 @@
             latitud = latitud[start_point:end_point]
             longitud = longitud[start_point:end_point]
 
-<<<<<<< HEAD
             # .iloc([start_point:end_point]) #creo que era asi
             cld_layertype = df
-=======
-            cld_layertype = df  # .iloc([start_point:end_point]) #creo que era asi
->>>>>>> d4304787
-
             return cld_layertype
 
         def convert_coordinates(
-<<<<<<< HEAD
                 self,
                 layers_df,
                 projection="+proj=geos +h=35786023.0 +lon_0=-75.0"):
-=======
-            self, layers_df, projection="+proj=geos +h=35786023.0 +lon_0=-75.0"
-        ):
->>>>>>> d4304787
+
             # la idea es que retorne un geopandas dataframe con la conversion de coordenadas
             # que elija el usuario
             # hay que ver si no conviene que desde el principio, osea desde read, retorne un geopd df
@@ -280,17 +249,12 @@
             -------
             Imagen?
             """
-<<<<<<< HEAD
-            layer_str = 'capa' + str(layer)
-            crs = ccrs.Geostationary(central_longitude=-75.0,
-                                     satellite_height=35786023.0
-                                     )  # proyeccion geoestacionaria para Goes16
-=======
+            
             layer_str = "capa" + str(layer)
             crs = ccrs.Geostationary(
                 central_longitude=-75.0, satellite_height=35786023.0
             )  # proyeccion geoestacionaria para Goes16
->>>>>>> d4304787
+
             fig_dims = (10, 10)
             fig, axis = plt.subplots(figsize=fig_dims)
             axis = plt.axes(projection=crs)
@@ -342,13 +306,10 @@
         return self.ftp.dir()
 
     def download(self, file):
-<<<<<<< HEAD
-        '''Downloads specific file
-        '''
-        print('Starting download')
-        downloaded = self.ftp.retrbinary(f"RETR {file}",
-                                         open(file, "wb").write)
-        print('Finished download')
+        """Downloads specific file"""
+        print("Starting download")
+        downloaded = self.ftp.retrbinary(f"RETR {file}", open(file, "wb").write)
+        print("Finished download")
         return downloaded
 
     def quit(self):
@@ -383,11 +344,4 @@
             return self.ftp.dir()
         except error_perm as error:
             print(error)
-            print('File not found. Try with other date or navigate to file.')
-=======
-        """Downloads specific file"""
-        print("Starting download")
-        downloaded = self.ftp.retrbinary(f"RETR {file}", open(file, "wb").write)
-        print("Finished download")
-        return downloaded
->>>>>>> d4304787
+            print('File not found. Try with other date or navigate to file.')