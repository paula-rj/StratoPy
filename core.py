--- conflicted
+++ resolved
@@ -170,23 +170,7 @@
             imagen? 
             VER SI CONVIENE QUE RETORNE Y GUARDE PNG O JPG O ALGO ASI
             """
-<<<<<<< HEAD
-            dic_LayerType = {0:'no',
-                 1:'Ci',
-                 2:'As',
-                 3:'Ac',
-                 4:'St',
-                 5:'Sc',
-                 6:'Cu',
-                 7:'Ns',
-                 8:'DC'}
-            capa_str = 'capa' + str(capa_n)
-            fig_dims = (8, 8)
-            fig, ax = plt.subplots(figsize=fig_dims)
-            sns.scatterplot(x='Longitude', y='Latitude', 
-                            data= tipo_capa.assign(tipos_capa0 =tipo_capa.capa0.map(dic_LayerType)), 
-                            hue= capa_str, palette='bright', marker='o', s=1)
-=======
+
             dic_LayerType = {
                 0: 'no',
                 1: 'Ci',
@@ -209,7 +193,7 @@
                 palette='bright',
                 marker='o',
                 s=1)
->>>>>>> c182b367
+
             ax.set_xlabel('Longitude')
             ax.set_ylabel('Latitude')
             plt.show()
@@ -245,4 +229,4 @@
             axis.set_title(
                 f"year {self.year}; day {self.julian_day}; hour {self.hour_utc}; {self.light}"
             )
-            plt.show()
+            plt.show()